--- conflicted
+++ resolved
@@ -126,12 +126,8 @@
     """
     def __init__(self, ignore_index=-100):
         super().__init__()
-<<<<<<< HEAD
         self.ignore_index = ignore_index
         self.loss = torch.nn.CrossEntropyLoss(ignore_index=ignore_index)  # ignore <pad> when compute loss
-=======
-        self.loss = torch.nn.CrossEntropyLoss(ignore_index=ignore_index)
->>>>>>> 72e834d2
 
     def forward(self, logits: torch.Tensor, labels: Union[torch.Tensor, Tuple[torch.Tensor]], *args):
         """ 计算损失
