""" **CoLLie** 中的可复用模块
"""
__all__ = [
    'ColumnParallelLinearWithoutBias',
    'ColumnParallelLMHead',
    'RowParallelLinearWithoutBias',
    'GPTLMLoss',
    'PipelineGenerationMixin',
]

import os
import copy
import types
import json
import torch
from types import MethodType
from typing import Optional, List, Sequence, Dict

from torch import nn
from torch import distributed as dist
from transformers.generation.configuration_utils import GenerationConfig
from megatron.core.tensor_parallel import (ColumnParallelLinear,
                                           RowParallelLinear,
                                           VocabParallelEmbedding)
from megatron.core import parallel_state
from deepspeed.runtime.pipe.module import PipelineModule
from deepspeed.runtime.pipe.topology import (PipeModelDataParallelTopology,
                                             PipelineParallelGrid)
from deepspeed.runtime.utils import set_random_seed
from deepspeed.runtime.engine import DeepSpeedEngine
from deepspeed.runtime.activation_checkpointing import checkpointing
from deepspeed.accelerator import get_accelerator
from deepspeed.runtime.pipe.topology import ProcessTopology
from transformers.generation.utils import GenerationConfig, GenerationMixin
from transformers.modeling_utils import PretrainedConfig
from transformers.modeling_outputs import CausalLMOutputWithPast

from collie.log import logger
from collie.utils import env, broadcast_tensor, setup_ds_engine
from collie.utils.peft_utils import skip_input_embedding

class ColumnParallelLinearWithoutBias(ColumnParallelLinear):
    """重写 ``megatron`` 提供的列并行全连接层以去掉结果中的 ``bias``。
    
    在 ``tp_size`` 为 1 时可以返回普通的全连接层（支持 `peft` 中的 `lora` 方法替换全连接层）
    """
    def forward(self, input_):
        return super().forward(input_)[0]
    
    def __new__(cls, *args, **kwargs):
        if env.tp_size == 1:
            naive_kwargs = {}
            if "output_size" in kwargs:
                naive_kwargs["output_size"] = kwargs["output_size"]
            if "input_size" in kwargs:
                naive_kwargs["input_size"] = kwargs["input_size"]
            if "bias" in kwargs:
                naive_kwargs["bias"] = kwargs["bias"]
            return nn.Linear(*args, **naive_kwargs)
        return super().__new__(cls)
    
class LinearWithHiddenStates(nn.Linear):
    """重写 ``torch.nn.Linear`` 以支持在 ``eval`` 时保存隐藏状态（用于流水线并行中）
    """
    def __init__(self, in_features: int, out_features: int, bias: bool = True, device=None, dtype=None) -> None:
        super().__init__(in_features, out_features, bias, device, dtype)
        self.hidden_states = None
        
    def forward(self, input_):
        if not self.training:
            self.hidden_states = input_
        else:
            self.hidden_states = None
        return super().forward(input_)
    
class ColumnParallelLMHead(ColumnParallelLinearWithoutBias):
    """
    重写 ``megatron`` 提供的列并行全连接层以支持在 ``eval`` 时保存隐藏状态（用于流水
    线并行），在 ``tp_size`` 为 1 时返回普通的全连接层（支持 ``peft`` 中的 ``lora``
    方法替换全连接层）。
    """
    def __init__(self, *args, **kwargs):
        super(ColumnParallelLMHead, self).__init__(*args, **kwargs)
        self.hidden_states = None

    def forward(self, input_):
        if not self.training:
            self.hidden_states = input_
        else:
            self.hidden_states = None
        return super().forward(input_)
    
    def __new__(cls, *args, **kwargs):
        if env.tp_size == 1:
            naive_kwargs = {}
            if "output_size" in kwargs:
                naive_kwargs["output_size"] = kwargs["output_size"]
            if "input_size" in kwargs:
                naive_kwargs["input_size"] = kwargs["input_size"]
            if "bias" in kwargs:
                naive_kwargs["bias"] = kwargs["bias"]
            return LinearWithHiddenStates(*args, **naive_kwargs)
        return super().__new__(cls)

class RowParallelLinearWithoutBias(RowParallelLinear):
    """
    重写 ``megatron`` 提供的行并行全连接层以去掉结果中的 ``bias``。在 ``tp_size``
    为 1 时返回普通的全连接层（支持 ``peft`` 中的 ``lora`` 方法替换全连接层）
    """
    def forward(self, input_):
        return super().forward(input_)[0]
    
    def __new__(cls, *args, **kwargs):
        if env.tp_size == 1:
            naive_kwargs = {}
            if "output_size" in kwargs:
                naive_kwargs["output_size"] = kwargs["output_size"]
            if "input_size" in kwargs:
                naive_kwargs["input_size"] = kwargs["input_size"]
            if "bias" in kwargs:
                naive_kwargs["bias"] = kwargs["bias"]
            return nn.Linear(*args, **naive_kwargs)
        return super().__new__(cls)

class GPTLMLoss(torch.nn.Module):
    """最基本的 GPT 语言模型的损失函数。

    :param ignore_index: 忽略的标签的 ``index``，默认为 **-100**
    """
    def __init__(self, ignore_index=-100):
        super().__init__()
        self.ignore_index = ignore_index
        self.loss = torch.nn.CrossEntropyLoss(ignore_index=ignore_index)  # ignore <pad> when compute loss
    
    def forward(self, logits: torch.Tensor, labels: torch.Tensor):
        """ 计算损失
        :param logits: 语言模型的输出
        :param labels: 真实标签
        """
        shift_logits = logits[..., :-1, :].contiguous()
        shift_labels = labels[..., 1:].contiguous().to(logits.device)
        # Flatten the tokens
        return self.loss(shift_logits.view(-1, shift_logits.size(-1)), shift_labels.view(-1))


class PipelineGenerationMixin(GenerationMixin):
    """
    重写 ``transformers`` 提供的 ``GenerationMixin`` 以支持 **CoLLie** 中的流水线
    模型。

    :param engine: `DeepSpeedEngine` 实例，可由 :meth:`~collie.utils.\
        setup_ds_engine` 函数生成
    """
    def __init__(self) -> None:
        self.config = PretrainedConfig(is_decoder=True)
        self.generation_config = GenerationConfig()
        self.main_input_name = "input_ids"
        self.device = torch.device("cuda")
        self.engine_container = []
        self.layers = None
        self._find_layers()
        self.is_contrastive_search = False
        
    def set_engine(self, engine: DeepSpeedEngine):
        """设置DeepSpeed Engine
        """
        self.engine_container.append(engine)

    def generate(self, *args, **kwargs):
        """开始迭代的生成过程
        """
        if len(self.engine_container) == 0:
            self.engine_container.append(setup_ds_engine(config=self.collie_config, model=self)[0])
<<<<<<< HEAD
        self.engine_container[0].eval()
        self.inner_forward = False
=======
        self.engine_container[-1].eval()
        self.forward_type = "generate"
>>>>>>> f97dfdad
        res = super().generate(*args, **kwargs)
        self._clean_past_key_values()
        self._clean_hidden_states()
        # contrastive learning
        if self.is_contrastive_search:
            src = self.engine_container[-1].grid.stage_to_global(self.engine_container[-1].num_stages - 1)
            res = broadcast_tensor(res, dtype=res.dtype, src=src,
                                   ndim=len(res.shape), group=env.pp_group)
            self.is_contrastive_search = False
        return res
    
    def contrastive_search(self, *args, **kwargs):
        self.is_contrastive_search = True
        return super().contrastive_search(*args, **kwargs)
        
    def generate_forward(self,
                input_ids: torch.Tensor,
                attention_mask: Optional[torch.Tensor] = None,
                inputs_embeds: Optional[torch.Tensor] = None,
                position_ids: Optional[torch.Tensor] = None,
                use_cache: bool = True, **kwargs) -> torch.Tensor:
        """ 进行迭代的流水线模型的前向传播（生成）
        """
        if use_cache:
            logger.rank_zero_warning(
                "In Pipeline Parallelism, `use_cache=True` will result in "
                "slowing down the generate process.", once=True
            )
        inputs = {"input_ids": input_ids}
        if attention_mask is not None:
            inputs["attention_mask"] = attention_mask
        if position_ids is not None:
            inputs["position_ids"] = position_ids
        if inputs_embeds is not None:
            inputs["inputs_embeds"] = inputs_embeds
        inputs["labels"] = inputs["input_ids"]
        outputs = self.engine_container[-1].generate_batch(inputs, use_cache)
        hidden_states = self._get_hidden_states()
        if self.is_contrastive_search:
            # contrastive search 时每个 stage 拿到的 last_hidden_states
            # 不一样，所以广播出去
            src = self.engine_container[-1].grid.stage_to_global(self.engine_container[-1].num_stages - 1)
            if hidden_states is not None:
                last_hidden_states = hidden_states[-1]
            else:
                # 防止流水线段数过多时某些 stage 没有分到 block
                hidden_states = []
                last_hidden_states = None
            last_hidden_states = broadcast_tensor(
                last_hidden_states, src=src, group=env.pp_group
            )
            hidden_states.append(last_hidden_states)
        return CausalLMOutputWithPast(
            loss=None,
            logits=outputs["logits"],
            past_key_values=self._get_past_key_values(),
            hidden_states=hidden_states,
            attentions=None
        )
        
    def train_forward(self,
                input_ids: torch.Tensor,
                labels: torch.Tensor,
                attention_mask: Optional[torch.Tensor] = None,
                inputs_embeds: Optional[torch.Tensor] = None,
                position_ids: Optional[torch.Tensor] = None, **kwargs) -> torch.Tensor:
        """ 进行一次流水线模型的正反向传播
        """
        inputs = {"input_ids": input_ids}
        if attention_mask is not None:
            inputs["attention_mask"] = attention_mask
        if position_ids is not None:
            inputs["position_ids"] = position_ids
        if inputs_embeds is not None:
            inputs["inputs_embeds"] = inputs_embeds
        inputs["labels"] = labels
        loss = self.engine_container[-1].train_batch(inputs)
        return CausalLMOutputWithPast(
            loss=loss,
            logits=None,
            past_key_values=self._get_past_key_values(),
            hidden_states=None,
            attentions=None
        )
        
    def eval_forward(self,
                input_ids: torch.Tensor,
                labels: torch.Tensor,
                attention_mask: Optional[torch.Tensor] = None,
                inputs_embeds: Optional[torch.Tensor] = None,
                position_ids: Optional[torch.Tensor] = None, **kwargs) -> torch.Tensor:
        """ 进行一次流水线模型的正反向传播
        """
        inputs = {"input_ids": input_ids}
        if attention_mask is not None:
            inputs["attention_mask"] = attention_mask
        if position_ids is not None:
            inputs["position_ids"] = position_ids
        if inputs_embeds is not None:
            inputs["inputs_embeds"] = inputs_embeds
        inputs["labels"] = labels
        outputs = self.engine_container[-1].eval_batch(inputs)
        hidden_states = self._get_hidden_states()
        if self.is_contrastive_search:
            # contrastive search 时每个 stage 拿到的 last_hidden_states
            # 不一样，所以广播出去
            src = self.engine_container[-1].grid.stage_to_global(self.engine_container[-1].num_stages - 1)
            if hidden_states is not None:
                last_hidden_states = hidden_states[-1]
            else:
                # 防止流水线段数过多时某些 stage 没有分到 block
                hidden_states = []
                last_hidden_states = None
            last_hidden_states = broadcast_tensor(
                last_hidden_states, src=src, group=env.pp_group
            )
            hidden_states.append(last_hidden_states)
        return CausalLMOutputWithPast(
            loss=None,
            logits=outputs["logits"],
            past_key_values=self._get_past_key_values(),
            hidden_states=hidden_states,
            attentions=None
        )
    
    def prepare_inputs_for_generation(self, 
                                      input_ids: torch.Tensor,
                                      past_key_values: Optional[list] = None,
                                      attention_mask: Optional[torch.Tensor] = None,
                                      use_cache: bool = False,
                                      **kwargs):
        self._set_use_cache(use_cache)
        if past_key_values is None:
            self._clean_past_key_values()
        else:
            self._set_past_key_values(past_key_values)
        return self.engine_container[-1].module.prepare_inputs(
            input_ids=input_ids, past_key_values=past_key_values,
            attention_mask=attention_mask, use_cache=use_cache, **kwargs
        )
    
    def can_generate(self) -> bool:
        """ 判断当前流水线模型是否可以进行生成
        """
        return True
    
    def _find_layers(self):
        """ 从流水线 `engine` 中找到所有的层
        """
        self.layers = self.forward_funcs
    
    def _get_past_key_values(self, attr_name: str="past_key_values"):
        """ 从所有层中获取 `past_key_values`
        """
        past_key_values = []
        for layer in self.layers:
            if hasattr(layer, attr_name) and getattr(layer, attr_name) is not None:
                past_key_values.append(getattr(layer, attr_name))
        return past_key_values if len(past_key_values) > 1 else None
    
    def _clean_past_key_values(self, attr_name: str="past_key_values"):
        """ 清除所有层中的 `past_key_values`
        """
        for layer in self.layers:
            if hasattr(layer, attr_name):
                object.__setattr__(layer, attr_name, None)
                
    def _set_past_key_values(self, past_key_values: List[List[torch.Tensor]], attr_name: str="past_key_values"):
        """ 设置所有层中的 `past_key_values`
        """
        past_key_values = iter(past_key_values)
        for layer in self.layers:
            if hasattr(layer, attr_name):
                object.__setattr__(layer, attr_name, next(past_key_values))
            
    def _get_hidden_states(self, attr_name: str="hidden_states"):
        """ 从所有层中获取 `hidden_states`
        """
        all_hidden_states = []
        for layer in self.layers:
            if hasattr(layer, attr_name) and getattr(layer, attr_name) is not None:
                all_hidden_states.append(getattr(layer, attr_name))
        return all_hidden_states if len(all_hidden_states) > 1 else None
    
    def _clean_hidden_states(self, attr_name: str="hidden_states"):
        """ 清除所有层中的 `hidden_states`
        """
        for layer in self.layers:
            if hasattr(layer, attr_name):
                object.__setattr__(layer, attr_name, None)
                
    def _set_hidden_states(self, hidden_states: List[torch.Tensor], attr_name: str="hidden_states"):
        """ 设置所有层中的 `hidden_states`
        """
        hidden_states = iter(hidden_states)
        for layer in self.layers:
            if hasattr(layer, attr_name):
                object.__setattr__(layer, attr_name, next(hidden_states))   
                
    def _set_use_cache(self, use_cache: bool=True, attr_name: str="use_cache"):
        """ 设置所有层中的 `use_cache`
        """ 
        for layer in self.layers:
            if hasattr(layer, attr_name):
                object.__setattr__(layer, attr_name, use_cache)

class PipelineModel(PipelineModule, PipelineGenerationMixin):
    """
    重写 ``megatron`` 提供的 ``PipelineModule`` 以支持 **CoLLie** 中的
    :class:`.Trainer`。

    :param layers: 分层化的模型，为 `callable` 组成的 `list`
    :param topology: 模型的拓扑结构
    :param loss_fn: 损失函数
    :param seed_layers: 是否对每一层使用不同的随机种子
    :param seed_fn: 随机种子生成函数
    :param base_seed: 随机种子的基数
    :param partition_method: 模型分割方法
    :param activation_checkpoint_interval: 激活检查点间隔
    :param activation_checkpoint_func: 激活检查点函数
    :param checkpointable_layers: 可检查点的层
    """
    def __init__(self,
                 config,
                 layers: Sequence[callable],
                 topology: ProcessTopology,
                 loss_fn: callable=None,
                 seed_layers: bool=False,
                 seed_fn: callable=None,
                 base_seed: int=1234,
                 partition_method: str='parameters',
                 activation_checkpoint_interval: int=0,
                 activation_checkpoint_func: callable=checkpointing.checkpoint,
                 checkpointable_layers=None):
        """
        Rewrite PipelineModule to use megaton's process group
        """
        nn.Module.__init__(self)
        self.collie_config = config
        if topology is None:
            raise RuntimeError('must provide topology')

        self.micro_offset = 0

        self.loss_fn = loss_fn

        self.checkpointable_layers = checkpointable_layers
        if checkpointable_layers is not None:
            assert isinstance(checkpointable_layers, list), "param `checkpointable_layers` must be type of list."

        self.seed_layers = seed_layers
        self.seed_fn = seed_fn
        self.base_seed = base_seed
        if dist.get_rank() == 0:
            try:
                seed_str = self.seed_fn.__name__
            except AttributeError:
                seed_str = None
            print(f'SEED_LAYERS={self.seed_layers} BASE_SEED={self.base_seed} SEED_FN={seed_str}')

        # Setup world info
        self.world_group = dist.new_group(ranks=range(dist.get_world_size()))
        self.global_rank = dist.get_rank(group=self.world_group)
        self.world_size = dist.get_world_size(group=self.world_group)
        self.local_rank = int(os.environ.get("LOCAL_RANK", None))
        assert self.local_rank != None

        pp_size, dp_size, tp_size = topology.dims
        if int(os.environ.get('WORLD_SIZE')) != pp_size * dp_size * tp_size:
            logger.rank_zero_warning("The world size is not equal to the product of the parallel sizes set."
                                f"{int(os.environ.get('WORLD_SIZE'))} != {pp_size} * {dp_size} * {tp_size}.")
            dp_size = int(os.environ.get('WORLD_SIZE')) // (tp_size * pp_size)
            logger.rank_zero_warning("Set dp_size to {dp_size}.")
        topology = PipeModelDataParallelTopology(
            num_pp=pp_size, 
            num_dp=dp_size, 
            num_mp=tp_size)
        self._topo = topology
        self.num_stages = self._topo.get_dim('pipe')

        # Construct communicators for pipeline topology
        # Replace with our grid
        self._grid = MultiParallelGrid(self._topo)

        self.stage_id = self._topo.get_coord(self.global_rank).pipe

        # Initialize partition information
        self._layer_specs = list(layers)
        self._num_layers = len(self._layer_specs)
        self._local_start = 0
        self._local_stop = None
        self._partition_layers(method=partition_method)

        self.forward_funcs = []
        self.fwd_map = {}
        self.tied_modules = nn.ModuleDict()
        self.tied_weight_attrs = {}

        self._build()

        self.tied_comms = self._index_tied_modules()
        self._synchronize_tied_weights()

        self.activation_checkpoint_interval = activation_checkpoint_interval
        self.activation_checkpoint_func = activation_checkpoint_func

        os.environ["COLLIE_PP_PARTS"] = json.dumps(self.parts)
        os.environ["COLLIE_PP_RANK"] = str(self.stage_id)
        os.environ["COLLIE_DP_RANK"] = str(self._grid.data_parallel_id)
        
        PipelineGenerationMixin.__init__(self)
        
        self.inner_forward = False
        self.forward_type = "train" # train, eval, generate
        
    def forward(self, *args, **kwargs):
        if not self.inner_forward:
            if self.forward_type == "generate":
                return self.generate_forward(*args, **kwargs)
            elif self.forward_type == "train":
                return self.train_forward(*args, **kwargs)
            elif self.forward_type == "eval":
                return self.eval_forward(*args, **kwargs)
        else:
            # hack: super(PipelineModel, self).forward 只能接收一个参数，这个参数的类型是 dict
            if "input_ids" in kwargs.keys() and isinstance(kwargs["input_ids"], dict):
                return super(PipelineModel, self).forward(kwargs["input_ids"])
            else:
                return super(PipelineModel, self).forward(*args, **kwargs)
        
    def get_input_embedding(self):
        if env.pp_rank != 0:
            return None, None
        for name, layer in enumerate(self.forward_funcs):
            if isinstance(layer, (nn.Embedding, VocabParallelEmbedding)):
                return name, layer
        return None, None
    
    def get_lm_head(self):
        if env.pp_rank != env.pp_size - 1:
            return None, None
        for name, layer in enumerate(reversed(self.forward_funcs)):
            if isinstance(layer, (ColumnParallelLinear, nn.Linear)):
                return len(self.forward_funcs) - name - 1, layer
        return None, None
    
    def set_input_embedding(self, name, embedding):
        if self.get_input_embedding()[1] is not None and self.get_input_embedding()[1] in list(self.tied_modules.values()):
            key = list(self.tied_modules.keys())[list(self.tied_modules.values()).index(self.get_input_embedding()[1])]
            self.tied_modules[key] = embedding
        self.forward_funcs[name] = embedding
        
    def set_lm_head(self, name, lm_head):
        if self.get_lm_head()[1] is not None and self.get_lm_head()[1] in list(self.tied_modules.values()):
            key = list(self.tied_modules.keys())[list(self.tied_modules.values()).index(self.get_lm_head()[1])]
            self.tied_modules[key] = lm_head
        self.forward_funcs[name] = lm_head
        
    def tie_weights(self):
        pass
        
        
class MultiParallelGrid(PipelineParallelGrid):
    """
    重写以支持 ``megatron`` 中的张量并行进程组
    """
    def __init__(self, topology):
        self.global_rank = dist.get_rank()
        self.world_size = dist.get_world_size()
        self._topo = topology

        self.data_parallel_size = max(self._topo.get_dim('data'), 1)
        self.pipe_parallel_size = max(self._topo.get_dim('pipe'), 1)
        self.model_parallel_size = max(self._topo.get_dim('model'), 1)
        self.slice_parallel_size = self.model_parallel_size
        assert self._is_grid_valid(), "Invalid Grid"

        self.stage_id = self.get_stage_id()
        self.data_parallel_id = self.get_data_parallel_id()

        # Create new ProcessGroups for all model parallelism. DeepSpeedLight uses these
        # to detect overflow, etc.
        self.ds_model_proc_group = parallel_state.get_model_parallel_group()
        self.ds_model_world_size = self.ds_model_proc_group.size()
        self.ds_model_rank = self.ds_model_proc_group.rank()
        assert self.ds_model_rank > -1
        assert self.ds_model_proc_group is not None

        # Create new ProcessGroup for gradient all-reduces - these are the data parallel groups
        self.dp_group = list(parallel_state._DATA_PARALLEL_GLOBAL_RANKS)
        self.dp_proc_group = parallel_state.get_data_parallel_group()

        self.is_first_stage = (self.stage_id == 0)
        self.is_last_stage = (self.stage_id == (self.pipe_parallel_size - 1))

        self.p2p_groups = self._build_p2p_groups()

        # Create new ProcessGroup for pipeline collectives - these are pipe parallel groups
        self.pp_group = list(parallel_state._PIPELINE_GLOBAL_RANKS)
        self.pp_proc_group = parallel_state.get_pipeline_model_parallel_group()

        # Create new ProcessGroup for model (tensor-slicing) collectives
        self.slice_proc_group = parallel_state.get_tensor_model_parallel_group()
        self.slice_group = list(dist.distributed_c10d._pg_group_ranks[self.slice_proc_group].keys())<|MERGE_RESOLUTION|>--- conflicted
+++ resolved
@@ -171,13 +171,8 @@
         """
         if len(self.engine_container) == 0:
             self.engine_container.append(setup_ds_engine(config=self.collie_config, model=self)[0])
-<<<<<<< HEAD
-        self.engine_container[0].eval()
-        self.inner_forward = False
-=======
         self.engine_container[-1].eval()
         self.forward_type = "generate"
->>>>>>> f97dfdad
         res = super().generate(*args, **kwargs)
         self._clean_past_key_values()
         self._clean_hidden_states()
