import os
import types
import torch
import inspect
import importlib
from abc import abstractmethod
from typing import Union, Optional, Sequence, List
from huggingface_hub import snapshot_download

import deepspeed
from torch import nn
from torch import distributed as dist
from deepspeed.runtime.pipe.topology import PipeModelDataParallelTopology
from peft import get_peft_model
from megatron.core import parallel_state
from megatron.core import tensor_parallel
from accelerate.big_modeling import init_empty_weights
from accelerate.utils.modeling import set_module_tensor_to_device
from transformers.generation.utils import GenerationMixin
from transformers.generation.utils import GenerationConfig
from transformers.utils import ContextManagers
from transformers.deepspeed import is_deepspeed_zero3_enabled
from collie.module import PipelineModel, GPTLMLoss
from collie.config import CollieConfig, load_config
from collie.log import logger
from collie.utils import setup_distribution, is_zero3_enabled, env, \
    dict_as_params, get_keys_to_not_convert

class CollieModelForCausalLM(nn.Module, GenerationMixin):
    """
    **CoLLiE** 的基础模型。如果要实现新的模型，必须继承该基类。

    ``CollieModelForCausalLM`` 统一了非流水线模型和流水线模型的接口，并且可以执行
    生成任务。

    为了适应流水线线的生成过程，每个新模型除了实现基类中的抽象方法外，还需要满足：

    1. 每一个 layer 包含一个 ``use_cache`` 属性来决定前向传播中是否使用
       ``past_key_values``。
    2. 将 Attention 过程中产生的 key 和 value 保存在每一个 layer 的
       ``past_key_value`` 属性中。
    3. 将每层的 hidden_states 保存在每一个 layer 的 ``hidden_states`` 属性中。
    4. 将 lm_head 的输入 hidden_states 保存在 ``hidden_states`` 属性中。也可以使
       用 :class:`~collie.module.ColumnParallelLMHead` 来自动地保存。

    """
    main_input_name = "input_ids"
    
    def __init__(self, config: CollieConfig) -> None:
        super().__init__()
        self.device = torch.device("cuda")
        self.dtype = config.model_config.torch_dtype
        self.generation_config = GenerationConfig()
        self.config = config.model_config
        # transformers 的 GenerateMixin 要求 config 必须为 PretrainedConfig，备份一下 collie 的配置
        self.collie_config = config
            
    def _get_past_key_values(self, layers: Sequence[nn.Module], attr_name: str="past_key_values"):
        past_key_values = []
        for layer in layers:
            assert hasattr(layer, attr_name), f"{layer} does not have {attr_name}"
            if getattr(layer, attr_name) is not None:
                past_key_values.append(getattr(layer, attr_name))
        return past_key_values if len(past_key_values) > 1 else None
    
    def _clean_past_key_values(self, layers: Sequence[nn.Module], attr_name: str="past_key_values"):
        for layer in layers:
            if hasattr(layer, attr_name):
                object.__setattr__(layer, attr_name, None)
                
    def _set_past_key_values(self, layers: Sequence[nn.Module], past_key_values: List[List[torch.Tensor]], attr_name: str="past_key_values"):
        past_key_values = iter(past_key_values)
        for layer in layers:
            if hasattr(layer, attr_name):
                object.__setattr__(layer, attr_name, next(past_key_values))
            
    def _get_hidden_states(self, layers: Sequence[nn.Module], attr_name: str="hidden_states"):
        past_key_values = []
        for layer in layers:
            assert hasattr(layer, attr_name), f"{layer} does not have {attr_name}"
            if getattr(layer, attr_name) is not None:
                past_key_values.append(getattr(layer, attr_name))
        return past_key_values if len(past_key_values) > 1 else None
    
    def _clean_hidden_states(self, layers: Sequence[nn.Module], attr_name: str="hidden_states"):
        for layer in layers:
            if hasattr(layer, attr_name):
                object.__setattr__(layer, attr_name, None)
                
    def _set_hidden_states(self, layers: Sequence[nn.Module], hidden_states: List[torch.Tensor], attr_name: str="hidden_states"):
        hidden_states = iter(hidden_states)
        for layer in layers:
            if hasattr(layer, attr_name):
                object.__setattr__(layer, attr_name, next(hidden_states))    
                
    def _set_use_cache(self, layers: Sequence[nn.Module], use_cache: bool=True, attr_name: str="use_cache"):
        for layer in layers:
            if hasattr(layer, attr_name):
                object.__setattr__(layer, attr_name, use_cache)
    
    def can_generate(self) -> bool:
        return True

    def generate(self, *args, **kwargs):
        """
        生成函数。用法同 ``huggingface``。
        """
        res = super().generate(*args, **kwargs)
        self.clean()
        return res

    @classmethod
    def from_config(cls, config: Union[CollieConfig, str], **kwargs):
        """
        从 ``config`` 中加载一个模型。

        :param config: 接受一个字符串或 :class:`.CollieConfig`。为字符串时，会先从
            该 ``str`` 代表的路径或远程链接中加载 config，再进行初始化
        """
        if isinstance(config, str):
            config = CollieConfig.from_pretrained(config, **kwargs)
        setup_distribution(config)
        model_cls = cls._get_model_cls(config)
        model = None
        contexts = []
        if (config.low_cpu_mem_usage or \
            config.quantization_config.load_in_4bit or \
                config.quantization_config.load_in_8bit) and \
                    not is_zero3_enabled(config):
            contexts.append(init_empty_weights())
        if config.pp_size == 1:
            if is_zero3_enabled(config):
                contexts.append(deepspeed.zero.Init(data_parallel_group=parallel_state.get_data_parallel_group()))
            with ContextManagers(contexts):
                model = super().__new__(model_cls)
                model.__init__(config)
        else:
            model = PipelineModel(
                config=config,
                layers=model_cls.pipeline_layers(config),
                base_seed=config.seed,
                partition_method=config.pp_partition_method,
                topology=PipeModelDataParallelTopology(
                    num_pp=config.pp_size,
                    num_dp=config.dp_size,
                    num_mp=config.tp_size
                ), loss_fn=GPTLMLoss()
            )
            setattr(model, "config", config)
            setattr(model, "collie_config", config)
            setattr(model, "save_parallel_state_dict", cls.save_parallel_state_dict)
            setattr(model, "load_parallel_state_dict", cls.load_parallel_state_dict)
            for method in cls.overwrite_pipeline_methods() + [cls.resize_token_embeddings, cls.prepare_inputs, cls.enable_input_require_grads]:
                object.__setattr__(model, method.__name__, types.MethodType(method, model))
        if kwargs.get("init_params", True):
            for name, param in model.named_parameters():
                contexts = []
                if is_zero3_enabled(config):
                    contexts.append(deepspeed.zero.GatheredParameters(param, modifier_rank=0))
                with ContextManagers(contexts):
                    if not is_zero3_enabled(config) or env.dp_rank == 0:
                        if param.device == torch.device("meta"):
                            set_module_tensor_to_device(
                                module=model, tensor_name=name, device="cpu" if param.device == torch.device("meta") else param.device, 
                                value=config.initization_method(torch.zeros_like(param.data).to(config.model_config.torch_dtype)), 
                                dtype=config.model_config.torch_dtype
                            )
                        else:
                            param.data = torch.zeros_like(param.data).to(config.model_config.torch_dtype).to(param.device)
        if kwargs.get("get_peft", True) and config.peft_config.peft_type is not None:
            model = get_peft_model(model, config.peft_config)
            model.print_trainable_parameters()
        return model
            
    def __new__(cls, config: CollieConfig, **kwargs):
        return cls.from_config(config, **kwargs)
    
    @abstractmethod
    def clean_cache(self):
        """
        清理 ``past_key_values`` 和 ``hidden_states`` 状态的函数。
        """
        raise NotImplementedError(
            "`clean_cache` should be implemented to clear caches for generation."
        )
    
    @abstractmethod
    def set_cache(self, use_cache, past_key_values):
        """
        设置 ``use_cache`` 和 ``past_key_values`` 的函数。

        :param use_cache: 是否在生成时使用缓存的 ``past_key_values``。如果为
            ``True`` 则会保存前向传播过程中 Attention 的 key 和 value 用于下一次
            生成。可以参考 :meth:`_set_use_cache` 的代码来设置。
        :param past_key_values: 本次生时传入的 key 和 value。如果为 ``None`` 则
            可以参考 :meth:`_clean_past_key_values` 清除所有的缓存，否则可以参考
            :meth:`_set_past_key_values` 来设置 ``past_key_values``。
        """
        raise NotImplementedError(
            "`set_cache` should be implemented to set caches for generation."
        )

    @classmethod
    def from_pretrained(cls, model_path_or_name: str, config: Union[CollieConfig, str], **kwargs):
        """
        从 ``model_path_or_name`` 中加载预训练好的模型。

        :param model_path_or_name: ``huggingface`` 格式预训练模型的本地路径或名
            称。
        :param config: 可以是字符串或者 :class:`~CollieConfig`。如果为字符串，则会
            使用该字符串代表的模型设置；如果为 ``None``，从 ``model_path_or_name``
            中加载模型设置。
        :param kwargs:
            * process_exclusion - 是否每个 rank 各自独立、互斥地加载模型权重。在模
              型规模较大时，该参数可以帮助节省内存。

            其余 ``kwargs`` 的内容会用于设置 :class:`.CollieConfig` 的内容。
        """
        
        process_exclusion = kwargs.pop("process_exclusion", False)
        if dist.is_initialized() and process_exclusion:
            logger.warning(
                "Distributed group is not initialized and `process_exclusion` "
                "will not take effect."
            )
        if not os.path.exists(model_path_or_name) and kwargs.get("protocol", "file") == "file":
            model_path_or_name = snapshot_download(model_path_or_name)
        if config is None:
            config = model_path_or_name
        if isinstance(config, str):
            # prevent duplicate ``from_pretrained`` in load_parallel
            config = CollieConfig.from_pretrained(config, **kwargs)
<<<<<<< HEAD
        model = cls.from_config(config)
        for key, _ in model.named_parameters():
            print(key)
=======
        if config.model_config.torch_dtype is None and \
            (config.quantization_config.load_in_4bit or config.quantization_config.load_in_8bit):
                config.model_config.torch_dtype = torch.float16
        # Actually build the model and do not init the params
        model = cls.from_config(config, init_params=False, get_peft=False)
        model = model.to(config.model_config.torch_dtype)
        # quantization
        if config.quantization_config.load_in_4bit or config.quantization_config.load_in_8bit:
            from transformers.utils.bitsandbytes import replace_with_bnb_linear, \
                set_module_quantized_tensor_to_device
            llm_int8_skip_modules = config.quantization_config.llm_int8_skip_modules
            # We keep some modules such as the lm_head in their original dtype for numerical stability reasons
            modules_to_not_convert = []
            if llm_int8_skip_modules is None:
                modules_to_not_convert = get_keys_to_not_convert(model)
            else:
                modules_to_not_convert = llm_int8_skip_modules

            if not isinstance(modules_to_not_convert, list):
                modules_to_not_convert = [modules_to_not_convert]

            modules_to_not_convert.extend(getattr(model, "_keep_in_fp32_modules", []))
            model = replace_with_bnb_linear(
                model, modules_to_not_convert=modules_to_not_convert, quantization_config=config.quantization_config
            )
        # load state dict
>>>>>>> f97dfdad
        state_dict = {}
        if not is_zero3_enabled(config) or env.dp_rank == 0:
            state_dict = cls.load_parallel_state_dict(
                path=model_path_or_name, config=config,
                process_exclusion=process_exclusion, **kwargs
            )
        # load checkpoint and dispatch
        for name, param in model.named_parameters():
            contexts = []
            if is_zero3_enabled(config):
                contexts.append(deepspeed.zero.GatheredParameters(param, modifier_rank=0))
            with ContextManagers(contexts):
                if not is_zero3_enabled(config) or env.dp_rank == 0:
                    if config.quantization_config.load_in_4bit or config.quantization_config.load_in_8bit:
                        set_module_quantized_tensor_to_device(
                            module=model, tensor_name=name, device="cpu" if param.device == torch.device("meta") else param.device, 
                            value=state_dict[name].data
                        )
                    else:
                        if param.device == torch.device("meta"):
                            set_module_tensor_to_device(
                                module=model, tensor_name=name, device="cpu" if param.device == torch.device("meta") else param.device, 
                                value=state_dict[name].data, dtype=config.model_config.torch_dtype
                            )
                        else:
                            param.data = state_dict[name].data.to(config.model_config.torch_dtype).to(param.device)
        if config.peft_config.peft_type is not None:
            model = get_peft_model(model, config.peft_config)
            model.print_trainable_parameters()
        return model

    @classmethod
    def pipeline_layers(cls, config: Union[CollieConfig, str]):
        """
        获取流水线模型。

        :return: 一个列表，包含一系列层；这些模型会用于初始化流水线并行模型并且
            进行划分。
        """
        raise NotImplementedError(
            "To use pipeline parallelism, you need to implement "
            "`pipeline_layers` for your model."
        )
        
    def tie_weights(self):
        pass
    
    @abstractmethod
    def prepare_inputs(self, 
                       input_ids: torch.Tensor,
                       attention_mask: Optional[torch.Tensor] = None,
                       use_cache: bool = None,
                       past_key_values: Optional[list] = None,
                       **kwargs):
        """
        在生成过程中更新 ``input_ids``、``attention_mask`` 等输入参数的函数。
        """
        if past_key_values is not None:
            input_ids = input_ids[:, -1:]
        return {
            "input_ids": input_ids, "attention_mask": attention_mask,
            "use_cache": use_cache
        }
    
    def prepare_inputs_for_generation(self, 
                                      input_ids: torch.Tensor,
                                      attention_mask: Optional[torch.Tensor] = None,
                                      use_cache: bool = None,
                                      past_key_values: Optional[list] = None,
                                      **kwargs):
        """
        生成过程中更新输入和 cache 状态的函数，包含设置 use_cache 和 past_key_values
        以及更新输入两个过程。
        """
        self.set_cache(use_cache, past_key_values)
        return self.prepare_inputs(
            input_ids=input_ids, attention_mask=attention_mask,
            use_cache=use_cache, past_key_values=past_key_values
        )
        
    @staticmethod
    def overwrite_pipeline_methods() -> Sequence[callable]:
        return []

    @staticmethod
    @abstractmethod
    def load_parallel_state_dict(path: str, config: Union[CollieConfig, str],
                                 process_exclusion: bool = False, **kwargs):
        """
        从 ``path`` 中加载模型权重。``path`` 中的模型权重应当是 huggingface 格式。

        :param path:
        :param config:
        :param process_exclusion: 是否每个 rank 各自独立、互斥地加载模型权重。在模
            型规模较大时，该参数可以帮助节省内存。
        :return: 一个字典，每个字典都包含当前 rank 上模型需要的权重。
        """
        raise NotImplementedError(
            "Every model should implement `load_parallel_state_dict` "
            "to properly load a state dict for the cuurent rank."
        )
    
    @staticmethod
    @abstractmethod
    def save_parallel_state_dict(state_dict: dict, path: str,
                                 config: CollieConfig,
                                 process_exclusion: bool = False, **kwargs):
        """
        将模型权重保存到 ``path`` 路径。保存的格式同 ``huggingface`` 格式。

        :param state_dict: 模型权重
        :param path:
        :param config:
        :param process_exclusion: 是否每个 rank 各自独立、互斥地保存模型权重。在模
            型规模较大时，该参数可以帮助节省内存。
        """
        raise NotImplementedError(
            "Every model should implement `save_parallel_state_dict` "
            "to properly save a state dict for the cuurent rank."
        )
    
    @classmethod
    def _get_model_cls(cls, config: Union[CollieConfig, str]):
        model_cls = cls
        if isinstance(config, str):
            config = load_config(config)
        if cls.__name__ == "CollieModelForCausalLM":
            mod = importlib.import_module(
                ".model", f"collie.models.{config.model_type}")
            classes = inspect.getmembers(mod, inspect.isclass)
            for name, _cls in classes:
                if not issubclass(_cls, CollieModelForCausalLM):
                    continue
                if name.lower().startswith(config.model_type):
                    model_cls = _cls
                    break
            if model_cls.__name__ == cls.__name__:
                raise ValueError(
                    f"Unexpected model type `{config.model_type}`"
                )
        else:
            if not cls.__name__.lower().startswith(config.model_type):
                logger.rank_zero_warning(
                    f"The pretrained model's type {config.model_type} does "
                    f"not match the current model {cls.__name__}."
                )
        return model_cls
    
    def resize_token_embeddings(self, new_num_tokens: Optional[int] = None) -> None:
        embedding_name, embedding = self.get_input_embedding()
        lm_head_name, lm_head = self.get_lm_head()
        if embedding is None and lm_head is None:
            return
        new_num_tokens_embedding = new_num_tokens
        new_num_tokens_lm_head = new_num_tokens
        if embedding is not None:
            if is_zero3_enabled(self.collie_config):
                with deepspeed.zero.GatheredParameters(embedding.weight, modifier_rank=None):
                    old_embedding_tokens, embedding_dim = embedding.weight.size()
                    old_lm_head_tokens = old_embedding_tokens
            else:
                old_embedding_tokens, embedding_dim = embedding.weight.size()
                old_lm_head_tokens = old_embedding_tokens
        if lm_head is not None:
            if is_zero3_enabled(self.collie_config):
                with deepspeed.zero.GatheredParameters(lm_head.weight, modifier_rank=None):
                    old_lm_head_tokens, lm_head_dim = lm_head.weight.size()
                    old_embedding_tokens = old_lm_head_tokens
            else:
                old_lm_head_tokens, lm_head_dim = lm_head.weight.size()
                old_embedding_tokens = old_lm_head_tokens
        if isinstance(embedding, tensor_parallel.VocabParallelEmbedding):
            assert new_num_tokens % env.tp_size == 0, "The new number of tokens must be divisible by the tensor parallel size."
            old_embedding_tokens = old_embedding_tokens * env.tp_size
        if isinstance(lm_head, tensor_parallel.ColumnParallelLinear):
            assert new_num_tokens % env.tp_size == 0, "The new number of tokens must be divisible by the tensor parallel size."
            old_lm_head_tokens = old_lm_head_tokens * env.tp_size
        if new_num_tokens is None or new_num_tokens == old_embedding_tokens:
            return
        if embedding is not None:
            with deepspeed.zero.Init(data_parallel_group=parallel_state.get_data_parallel_group(), enabled=is_zero3_enabled(self.collie_config)):
                if hasattr(embedding, "dict_as_params_input_keys") and \
                    hasattr(embedding, "dict_as_params_output_keys"):
                        new_embedding = dict_as_params(
                            input_keys=embedding.dict_as_params_input_keys,
                            output_keys=embedding.dict_as_params_output_keys,
                        )(embedding.__class__, new_num_tokens_embedding, embedding_dim).to(embedding.weight.device).to(embedding.weight.dtype)
                else:
                    new_embedding = embedding.__class__(
                        new_num_tokens_embedding, 
                        embedding_dim).to(embedding.weight.device).to(embedding.weight.dtype)
            tp_devide_rank = old_embedding_tokens // (new_num_tokens // env.tp_size)
            if env.tp_rank < tp_devide_rank:
                start_pos_old = (new_num_tokens // env.tp_size) * env.tp_rank
                end_pos_old = (new_num_tokens // env.tp_size) * (env.tp_rank + 1)
                start_pos_new = 0
                end_pos_new = new_num_tokens // env.tp_size
            elif env.tp_rank == tp_devide_rank:
                start_pos_old = (new_num_tokens // env.tp_size) * env.tp_rank
                end_pos_old = old_embedding_tokens
                start_pos_new = 0
                end_pos_new = old_embedding_tokens - (new_num_tokens // env.tp_size) * tp_devide_rank
            elif env.tp_rank > tp_devide_rank:
                start_pos_old = 0
                end_pos_old = 0
                start_pos_new = 0
                end_pos_new = 0
            if is_zero3_enabled(self.collie_config):
                with deepspeed.zero.GatheredParameters([new_embedding.weight, embedding.weight], modifier_rank=0):
                    if env.tp_size > 1 and isinstance(new_embedding, tensor_parallel.VocabParallelEmbedding):
                        weights_list = [embedding.weight.clone() for _ in range(env.tp_size)]
                        dist.all_gather(weights_list, embedding.weight, group=parallel_state.get_tensor_model_parallel_group())
                        embedding.weight = nn.Parameter(torch.concat(weights_list, dim=0))
                    if env.dp_rank == 0:
                        new_embedding.weight.data[start_pos_new:end_pos_new, :] \
                            = embedding.weight.data[start_pos_old:end_pos_old, :]
                        if end_pos_new < (new_num_tokens // env.tp_size):
                            initization_method = self.collie_config.initization_method
                            if self.collie_config.initization_method_params is not None:
                                initization_method = initization_method(new_embedding.weight[end_pos_new:new_num_tokens // env.tp_size, :], 
                                                                        **self.collie_config.initization_method_params)
                            else:
                                initization_method(new_embedding.weight[end_pos_new:new_num_tokens // env.tp_size, :])
            else:
                if env.tp_size > 1 and isinstance(new_embedding, tensor_parallel.VocabParallelEmbedding):
                    weights_list = [embedding.weight.clone() for _ in range(env.tp_size)]
                    dist.all_gather(weights_list, embedding.weight, group=parallel_state.get_tensor_model_parallel_group())
                    embedding.weight = nn.Parameter(torch.concat(weights_list, dim=0))
                new_embedding.weight.data[start_pos_new:end_pos_new, :] \
                    = embedding.weight.data[start_pos_old:end_pos_old, :]
                if end_pos_new < (new_num_tokens // env.tp_size):
                    initization_method = self.collie_config.initization_method
                    if self.collie_config.initization_method_params is not None:
                        initization_method = initization_method(new_embedding.weight[end_pos_new:new_num_tokens // env.tp_size, :], 
                                                                **self.collie_config.initization_method_params)
                    else:
                        initization_method(new_embedding.weight[end_pos_new:new_num_tokens // env.tp_size, :])
            self.set_input_embedding(embedding_name, new_embedding)
        if lm_head is not None:
            if embedding is not None and id(lm_head.weight) == id(embedding.weight):
                lm_head.weight = new_embedding.weight
                return
            with deepspeed.zero.Init(data_parallel_group=parallel_state.get_data_parallel_group(), enabled=is_zero3_enabled(self.collie_config)):
                if hasattr(lm_head, "dict_as_params_input_keys") and \
                    hasattr(lm_head, "dict_as_params_output_keys"):
                        new_lm_head = dict_as_params(
                            input_keys=lm_head.dict_as_params_input_keys,
                            output_keys=lm_head.dict_as_params_output_keys,
                        )(lm_head.__class__,
                          lm_head_dim, 
                          new_num_tokens_lm_head, 
                          bias=lm_head.bias is not None).to(lm_head.weight.device).to(lm_head.weight.dtype)
                else:
                    new_lm_head = lm_head.__class__(
                        embedding_dim, 
                        new_num_tokens_lm_head,
                        bias=lm_head.bias is not None).to(lm_head.weight.device).to(lm_head.weight.dtype)
            tp_devide_rank = old_lm_head_tokens // (new_num_tokens // env.tp_size)
            if env.tp_rank < tp_devide_rank:
                start_pos_old = (new_num_tokens // env.tp_size) * env.tp_rank
                end_pos_old = (new_num_tokens // env.tp_size) * (env.tp_rank + 1)
                start_pos_new = 0
                end_pos_new = new_num_tokens // env.tp_size
            elif env.tp_rank == tp_devide_rank:
                start_pos_old = (new_num_tokens // env.tp_size) * env.tp_rank
                end_pos_old = old_lm_head_tokens
                start_pos_new = 0
                end_pos_new = old_lm_head_tokens - (new_num_tokens // env.tp_size) * tp_devide_rank
            elif env.tp_rank > tp_devide_rank:
                start_pos_old = 0
                end_pos_old = 0
                start_pos_new = 0
                end_pos_new = 0
            if is_zero3_enabled(self.collie_config):
                with deepspeed.zero.GatheredParameters([new_lm_head.weight, lm_head.weight] + \
                    [new_lm_head.bias, lm_head.bias] if lm_head.bias is not None else [], modifier_rank=0):
                    if env.tp_size > 1 and isinstance(new_lm_head, tensor_parallel.ColumnParallelLinear):
                        weights_list = [lm_head.weight.clone() for _ in range(env.tp_size)]
                        dist.all_gather(weights_list, lm_head.weight, group=parallel_state.get_tensor_model_parallel_group())
                        lm_head.weight = nn.Parameter(torch.concat(weights_list, dim=0))
                        if lm_head.bias is not None:
                            bias_list = [lm_head.bias.clone() for _ in range(env.tp_size)]
                            dist.all_gather(bias_list, lm_head.bias, group=parallel_state.get_tensor_model_parallel_group())
                            lm_head.bias = nn.Parameter(torch.concat(bias_list, dim=0))
                    if env.dp_rank == 0:
                        new_lm_head.weight.data[start_pos_new:end_pos_new, :] \
                            = lm_head.weight.data[start_pos_old:end_pos_old, :]
                        if lm_head.bias is not None:
                            new_lm_head.bias.data[start_pos_new:end_pos_new] \
                                = lm_head.bias.data[start_pos_old:end_pos_old]
                        if end_pos_new < (new_num_tokens // env.tp_size):
                            initization_method = self.collie_config.initization_method
                            if self.collie_config.initization_method_params is not None:
                                initization_method = initization_method(new_lm_head.weight[end_pos_new:new_num_tokens // env.tp_size, :], 
                                                                        **self.collie_config.initization_method_params)
                                if lm_head.bias is not None:
                                    initization_method(new_lm_head.bias[end_pos_new:new_num_tokens // env.tp_size], 
                                                        **self.collie_config.initization_method_params)
                            else:
                                initization_method(new_lm_head.weight[end_pos_new:new_num_tokens // env.tp_size, :])
                                if lm_head.bias is not None:
                                    initization_method(new_lm_head.bias[end_pos_new:new_num_tokens // env.tp_size])
            else:
                if env.tp_size > 1 and isinstance(new_lm_head, tensor_parallel.ColumnParallelLinear):
                    weights_list = [lm_head.weight.clone() for _ in range(env.tp_size)]
                    dist.all_gather(weights_list, lm_head.weight, group=parallel_state.get_tensor_model_parallel_group())
                    lm_head.weight = nn.Parameter(torch.concat(weights_list, dim=0))
                    if lm_head.bias is not None:
                        bias_list = [lm_head.bias.clone() for _ in range(env.tp_size)]
                        dist.all_gather(bias_list, lm_head.bias, group=parallel_state.get_tensor_model_parallel_group())
                        lm_head.bias = nn.Parameter(torch.concat(bias_list, dim=0))
                new_lm_head.weight.data[start_pos_new:end_pos_new, :] \
                    = lm_head.weight.data[start_pos_old:end_pos_old, :]
                if lm_head.bias is not None:
                    new_lm_head.bias.data[start_pos_new:end_pos_new] \
                        = lm_head.bias.data[start_pos_old:end_pos_old]
                if end_pos_new < (new_num_tokens // env.tp_size):
                    initization_method = self.collie_config.initization_method
                    if self.collie_config.initization_method_params is not None:
                        initization_method = initization_method(new_lm_head.weight[end_pos_new:new_num_tokens // env.tp_size, :], 
                                                                **self.collie_config.initization_method_params)
                        if lm_head.bias is not None:
                            initization_method(new_lm_head.bias[end_pos_new:new_num_tokens // env.tp_size], 
                                                **self.collie_config.initization_method_params)
                    else:
                        initization_method(new_lm_head.weight[end_pos_new:new_num_tokens // env.tp_size, :])
                        if lm_head.bias is not None:
                            initization_method(new_lm_head.bias[end_pos_new:new_num_tokens // env.tp_size])
            self.set_lm_head(lm_head_name, new_lm_head)
            
                        
    def get_input_embedding(self):
        for name, module in self.named_children():
            if isinstance(module, (nn.Embedding, tensor_parallel.VocabParallelEmbedding)):
                return name, module
        return None, None
    
    def get_lm_head(self):
        lm_head = None
        lm_head_name = None
        for name, module in self.named_children():
            if isinstance(module, (tensor_parallel.ColumnParallelLinear, nn.Linear)):
                lm_head = module
                lm_head_name = name
        return lm_head_name, lm_head
    
    def set_input_embedding(self, name, embedding):
        self.add_module(name, embedding)
        
    def set_lm_head(self, name, lm_head):
        self.add_module(name, lm_head)

    def enable_input_require_grads(self):
        """
        Enables the gradients for the input embeddings. This is useful for fine-tuning adapter weights while keeping
        the model weights fixed.
        """

        def make_inputs_require_grads(module, input, output):
            if isinstance(output, torch.Tensor):
                output.requires_grad_(True)
            elif isinstance(output, dict):
                output["hidden_states"].requires_grad_(True)
        input_embedding = self.get_input_embedding()[1]
        if input_embedding is not None:
            self._require_grads_hook = input_embedding.register_forward_hook(make_inputs_require_grads)<|MERGE_RESOLUTION|>--- conflicted
+++ resolved
@@ -230,11 +230,6 @@
         if isinstance(config, str):
             # prevent duplicate ``from_pretrained`` in load_parallel
             config = CollieConfig.from_pretrained(config, **kwargs)
-<<<<<<< HEAD
-        model = cls.from_config(config)
-        for key, _ in model.named_parameters():
-            print(key)
-=======
         if config.model_config.torch_dtype is None and \
             (config.quantization_config.load_in_4bit or config.quantization_config.load_in_8bit):
                 config.model_config.torch_dtype = torch.float16
@@ -261,7 +256,6 @@
                 model, modules_to_not_convert=modules_to_not_convert, quantization_config=config.quantization_config
             )
         # load state dict
->>>>>>> f97dfdad
         state_dict = {}
         if not is_zero3_enabled(config) or env.dp_rank == 0:
             state_dict = cls.load_parallel_state_dict(
