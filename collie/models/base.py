import os
import torch
import inspect
import importlib
from abc import abstractmethod
from typing import Union, Optional, Sequence, List
from huggingface_hub import snapshot_download

import deepspeed
from torch import nn
from torch import distributed as dist
from deepspeed.runtime.pipe.topology import PipeModelDataParallelTopology
from transformers.generation.utils import GenerationMixin
from transformers.generation.utils import GenerationConfig
from collie.module import PipelineModel, GPTLMLoss
from collie.config import CollieConfig, load_config
from collie.log import logger
from collie.utils import setup_distributation, Zero3_Init, zero3_load_state_dict, is_zero3_enabled

class BaseModel(nn.Module, GenerationMixin):
    """
    Base model of CoLLiE.

    Every new model should inherit this class.
    """
    main_input_name = "input_ids"
    def __init__(self) -> None:
        super().__init__()
        self.device = torch.device("cuda")
        self.generation_config = GenerationConfig()
            
    def _get_past_key_values(self, layers: Sequence[nn.Module], attr_name: str="past_key_values"):
        past_key_values = []
        for layer in layers:
            assert hasattr(layer, attr_name), f"{layer} does not have {attr_name}"
            if getattr(layer, attr_name) is not None:
                past_key_values.append(getattr(layer, attr_name))
        return past_key_values if len(past_key_values) > 1 else None
    
    def _clean_past_key_values(self, layers: Sequence[nn.Module], attr_name: str="past_key_values"):
        for layer in layers:
            if hasattr(layer, attr_name):
                object.__setattr__(layer, attr_name, None)
                
    def _set_past_key_values(self, layers: Sequence[nn.Module], past_key_values: List[List[torch.Tensor]], attr_name: str="past_key_values"):
        past_key_values = iter(past_key_values)
        for layer in layers:
            if hasattr(layer, attr_name):
                object.__setattr__(layer, attr_name, next(past_key_values))
            
    def _get_hidden_states(self, layers: Sequence[nn.Module], attr_name: str="hidden_states"):
        past_key_values = []
        for layer in layers:
            assert hasattr(layer, attr_name), f"{layer} does not have {attr_name}"
            if getattr(layer, attr_name) is not None:
                past_key_values.append(getattr(layer, attr_name))
        return past_key_values if len(past_key_values) > 1 else None
    
    def _clean_hidden_states(self, layers: Sequence[nn.Module], attr_name: str="hidden_states"):
        for layer in layers:
            if hasattr(layer, attr_name):
                object.__setattr__(layer, attr_name, None)
                
    def _set_hidden_states(self, layers: Sequence[nn.Module], hidden_states: List[torch.Tensor], attr_name: str="hidden_states"):
        hidden_states = iter(hidden_states)
        for layer in layers:
            if hasattr(layer, attr_name):
                object.__setattr__(layer, attr_name, next(hidden_states))    
                
    def _set_use_cache(self, layers: Sequence[nn.Module], use_cache: bool=True, attr_name: str="use_cache"):
        for layer in layers:
            if hasattr(layer, attr_name):
                object.__setattr__(layer, attr_name, use_cache)    
    
    def can_generate(self) -> bool:
        return True
<<<<<<< HEAD
    
    def generate(self, *args, **kwargs):
        res = super().generate(*args, **kwargs)
        self.clean()
        return res
=======
>>>>>>> a2ffc137

    @classmethod
    def from_config(cls, config: Union[CollieConfig, str], **kwargs):
        """
        Load arguments from config.
        """
        if isinstance(config, str):
            config = CollieConfig.from_pretrained(config, **kwargs)
        setup_distributation(config)
        model_cls = cls._get_model_cls(config)
        if config.pp_size == 1:
            with Zero3_Init(config):
                model = super().__new__(model_cls)
                model.__init__(config)
                dist.barrier()
                return model
        else:
            pipeline_model =  PipelineModel(
                layers=model_cls.pipeline_layers(config),
                base_seed=config.seed,
                partition_method=config.pp_partition_method,
                topology=PipeModelDataParallelTopology(
                    num_pp=config.pp_size,
                    num_dp=config.dp_size,
                    num_mp=config.tp_size
                ), loss_fn=GPTLMLoss()
            )
            setattr(pipeline_model, "config", config)
            setattr(pipeline_model, "save_parallel_state_dict", cls.save_parallel_state_dict)
            setattr(pipeline_model, "load_parallel_state_dict", cls.load_parallel_state_dict)
            return pipeline_model
            
    def __new__(cls, config: CollieConfig, **kwargs):
        return cls.from_config(config, **kwargs)
    
    @abstractmethod
    def clean(self):
        raise NotImplementedError(
            "`clean` should be implemented to clear caches for generation."
        )

    @classmethod
    def from_pretrained(cls, model_path_or_name: str, config: Optional[Union[CollieConfig, str]] = None, **kwargs):
        """
        :param model_path_or_name: str
        :param config: str, CollieConfig or None. If None, we will load
            arguments from `model_path_or_name`.
        :param kwargs:
            - process_exclusion: Whether to load checkpoints one by one to 
              save memory.
            parameters to be set at CollieConfig.
        """
        process_exclusion = kwargs.pop("process_exclusion", False)
        if dist.is_initialized() and process_exclusion:
            logger.warning(
                "Distributed group is not initialized and `process_exclusion` "
                "will not take effect."
            )
        if not os.path.exists(model_path_or_name):
            model_path_or_name = snapshot_download(model_path_or_name)
        if config is None:
            config = model_path_or_name
        if isinstance(config, str):
            # prevent duplicate `from_pretrained`` in load_parallel
            config = CollieConfig.from_pretrained(config, **kwargs)
        model = cls.from_config(config)
        state_dict = cls.load_parallel_state_dict(
            path=model_path_or_name, config=config,
            process_exclusion=process_exclusion,
        )
        if is_zero3_enabled(config):
            zero3_load_state_dict(model, state_dict)
        else:
            model.load_state_dict(state_dict)
        return model

    @classmethod
    def pipline_layers(cls, config: Union[CollieConfig, str]):
        """
        Get layers of pipeline.

        :return: list
        """
        raise NotImplementedError(
            "To use pipeline parallelism, you need to implement "
            "`pipeline_layers` for your model."
        )

    @staticmethod
    @abstractmethod
    def load_parallel_state_dict(path: str, config: Union[CollieConfig, str],
                                 process_exclusion: bool = False):
        """
        Load state_dict from ``path``.

        The format of pretrained model should be the same as that of
        `huggingface`.

        :param path:
        :param config:
        :param process_exclusion: Whether to load checkpoints one by one to 
            save memory.
        :return: state_dict. Note that the state_dict should be processed
            properly to match the current rank.
        """
        raise NotImplementedError(
            "Every model should implement `load_parallel_state_dict` "
            "to properly load a state dict for the cuurent rank."
        )
    
    @staticmethod
    @abstractmethod
    def save_parallel_state_dict(state_dict: dict, path: str,
                                 config: CollieConfig,
                                 process_exclusion: bool = False):
        """
        Save ``state_dict`` to ``path``.

        The format of saved state dict should be the same as that of
        `huggingface`.
        """
        raise NotImplementedError(
            "Every model should implement `save_parallel_state_dict` "
            "to properly save a state dict for the cuurent rank."
        )
    
    @classmethod
    def _get_model_cls(cls, config: Union[CollieConfig, str]):
        model_cls = cls
        if isinstance(config, str):
            config = load_config(config)
        if cls.__name__ == "BaseModel":
            mod = importlib.import_module(
                ".model", f"collie.models.{config.model_type}")
            classes = inspect.getmembers(mod, inspect.isclass)
            for name, _cls in classes:
                if not issubclass(_cls, BaseModel):
                    continue
                if name.lower().startswith(config.model_type):
                    model_cls = _cls
                    break
            if model_cls.__name__ == cls.__name__:
                raise ValueError(
                    f"Unexpected model type `{config.model_type}`"
                )
        else:
            if not cls.__name__.lower().startswith(config.model_type):
                logger.rank_zero_warning(
                    f"The pretrained model's type {config.model_type} does "
                    f"not match the current model {cls.__name__}."
                )
        return model_cls<|MERGE_RESOLUTION|>--- conflicted
+++ resolved
@@ -74,14 +74,11 @@
     
     def can_generate(self) -> bool:
         return True
-<<<<<<< HEAD
-    
+
     def generate(self, *args, **kwargs):
         res = super().generate(*args, **kwargs)
         self.clean()
         return res
-=======
->>>>>>> a2ffc137
 
     @classmethod
     def from_config(cls, config: Union[CollieConfig, str], **kwargs):
