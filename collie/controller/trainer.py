"""
``Trainer`` 是 **CoLLie** 中的训练器，它负责整个训练过程的控制。包含训练功能、验证功能、保存断点功能等。
"""
__all__ = [
    "Trainer"
]

import os
import json
import logging
import glob
from typing import Optional, Callable, Union, Tuple, Iterable, Any, Dict, Sequence, List
from collections import OrderedDict
from functools import reduce

import torch
import deepspeed
import numpy as np
from torch import nn
import torch.distributed as dist
from torch.optim.lr_scheduler import _LRScheduler
from deepspeed.accelerator import get_accelerator
from deepspeed.runtime.pipe.engine import PipelineEngine
from deepspeed.runtime.engine import DeepSpeedSchedulerCallable
from transformers.generation.utils import GenerationConfig
from transformers.modeling_utils import PreTrainedModel, load_state_dict
from peft import PeftModel, PeftConfig, get_peft_model_state_dict, set_peft_model_state_dict
from transformers import PreTrainedTokenizerBase
from transformers.utils import ContextManagers

from collie.config import CollieConfig
from collie.module import PipelineGenerationMixin, GPTLMLoss, PipelineModel
from collie.driver.io import IODriver
from collie.log import logger
from collie.utils import progress, env, setup_ds_engine, BaseProvider, _GenerationStreamer, is_zero3_enabled, \
    BaseMonitor, _MultiMonitors, broadcast_tensor, ColliePadder, auto_param_call
from collie.optim import Lomo
from collie.models.base import CollieModelForCausalLM
from .evaluator import Evaluator
from .server import Server
from collie.data import CollieDataLoader
from collie.callbacks.callback import Callback
from collie.callbacks.callback_manager import CallbackManager, prepare_callback
from .utils import TrainerEventTrigger

class Trainer(TrainerEventTrigger):
    r"""
    **CoLLie** 训练器，支持快速分布式训练和验证。

    :param model: 用于训练和验证的模型，可以使用 **CoLLie** 实现的模型或 transformers 提供的模型：

        * **CoLLie** 实现的模型 :class:`.CollieModelForCausalLM` 可支持的并行方式包括：张量并行、流水线并行、`ZeRO`
        * transformers 提供的模型 ``transformers.PreTrainedModel`` 只支持 `ZeRO`
        
    :param config: 用于训练和验证的配置
    :param tokenizer: 用于训练和验证的分词器，该分词器将用于:
        * 保存模型时 `trainer.save_model` 时自动同时保存 `tokenizer`
        * 使用 :class:`~collie.controller.evaluator.EvaluatorForGeneration` 进行基于生成的验证时，使用 `tokenizer` 对生成的结果进行解码
        若无上述需求，可不传入 `tokenizer`
    :param loss_fn: 用于计算 loss 的函数，默认使用 :meth:`~collie.module.GPTLMLoss`
    :param train_fn: 用于训练的函数，默认使用 :meth:`~collie.controller.Trainer.train_fn`
    :param eval_fn: 用于验证的函数

        .. note::

            **CoLLie** 未提供默认的验证策略，若未传入 ``eval_fn``，但传入了 ``eval_dataset``，则会抛出异常。若不需要自定义验证循环，
            可以考虑使用 **CoLLie** 定义的多种验证器，例如 :class:`~collie.controller.evaluator.EvaluatorForPerplexity`、
            :class:`~collie.controller.evaluator.EvaluatorForClassfication`、:class:`~collie.controller.evaluator.EvaluatorForGeneration` 等。
        
    :param optimizer: 训练过程中的优化器，当为 `None` 的时候会尝试使用 ``config.ds_config`` 定义的优化器
    :param lr_scheduler: 训练过程中的学习率调度器；
    :param train_dataset: 用于训练的数据集。
    :param eval_dataset: 用于验证的数据集。
        **CoLLie** 可接收的 ``train_dataset`` 和 ``eval_dataset`` 为可迭代对象，例如 ``torch.utils.data.Dataset`` 或 ``List``。
        可以使用 :class:`~collie.data.CollieDatasetForTraining` 快速将数据集转换为 **CoLLie** 可接收的数据集。
        
        .. note::

            当未提供 ``train_dataset_collate_fn`` 或 ``eval_dataset_collate_fn`` 时，``train_dataset`` 和 ``eval_dataset`` 
            的取值应当为由 `Dict` 组成的长度为 **2** 的 `Tuple` 类型，例如 `(a, b)`，其中:
                
            * `a` 为 ``Dict`` 类型，可能包含的字段包括:
            
                ** ``input_ids``, 为 ``torch.Tensor`` 类型，形状为 ``(B, S)``, 表示模型的的输入
                ** ``attention_mask``, 为 ``torch.Tensor`` 类型，形状为 ``(B, S)``, 表示 padding mask
                
            * `b` 为 ``Dict`` 类型，可能包含的字段包括:

                ** ``labels``, 为 ``torch.Tensor`` 类型，形状为 ``(B, S)``, 表示模型的的标签, 自回归地训练时应当与 ``input_ids`` 相同
                
            注意: 上述数据格式为训练所需的格式, 同时 **CoLLie** 提供了多种验证器, 所要求的格式各有不同, 详见 :class:`~collie.controller.evaluator.Evaluator`
    
    :param callbacks: 训练中触发的 :class:`.Callback` 类，可以是列表。
    :param train_dataset_collate_fn: 用于训练数据集的 `collate_fn`。
    :param eval_dataset_collate_fn: 用于验证数据集的 `collate_fn`。
        ``train_dataset_collate_fn`` 与 ``eval_dataset_collate_fn`` 只可接受一个参数，为 ``train_dataset`` 或 ``eval_dataset`` 迭代值组成的 ``List``。
        
        .. note::

            ``train_dataset_collate_fn`` 和 ``eval_dataset_collate_fn`` 的返回值必须是由 `Dict` 组成的长度为 **2** 的 `Tuple` 类型，例如 `(a, b)`，其中:
            
            * `a` 为 ``Dict`` 类型，可能包含的字段包括:
            
                ** ``input_ids``, 为 ``torch.Tensor`` 类型，形状为 ``(B, S)``, 表示模型的的输入
                ** ``attention_mask``, 为 ``torch.Tensor`` 类型，形状为 ``(B, S)``, 表示 padding mask
                
            * `b` 为 ``Dict`` 类型，可能包含的字段包括:

                ** ``labels``, 为 ``torch.Tensor`` 类型，形状为 ``(B, S)``, 表示模型的的标签, 自回归地训练时应当与 ``input_ids`` 相同
                
            注意: 上述数据格式为训练所需的格式, 同时 **CoLLie** 提供了多种验证器, 所要求的格式各有不同, 详见 :class:`~collie.controller.evaluator.Evaluator`
                
        例如:

        .. code-block:: python
    
            from transformers import AutoTokenizer
            def collate_fn(batch):
                # batch = ["样本1", "样本2", ...]
                tokenizer = AutoTokenizer.from_pretrained("fnlp/moss-moon-003-sft", padding_side="left", trust_remote_code=True)
                input_ids = tokenizer(batch, return_tensors="pt", padding=True)["input_ids"]
                return {"input_ids": input_ids}, {"labels": input_ids}
            
    :param data_provider: 额外的数据提供器，可在 ``eval_dataset`` 之外额外注入验证数据，例如通过前端网页或 http 请求等， 详见 :class:`~collie.utils.data_provider.BaseProvider`
    :param monitors: 用于监控训练过程的监控器，详见 :class:`~collie.utils.monitor.BaseMonitor`
    :param metrics: 用于传给 ``Trainer`` 内部训练过程中的对 eval_dataset 进行验证。
        其应当为一个字典，其中 key 表示 monitor，value 表示一个
        metric，例如 ``{"acc1": Accuracy(), "acc2": Accuracy()}``

        目前我们支持的 ``metric`` 的种类有以下几种：

        * Collie 自己的 ``metric``：详见 :class:`.BaseMetric`
        * 继承 Collie 基类的自定义 Metric
    :param evaluators: 验证器。当传入多个 :class:`.Evaluator` 时会依次执行
        evaluator 的验证方法。
    """
    def __init__(self, 
                 model: torch.nn.Module,
                 config: CollieConfig,
                 tokenizer: Optional[PreTrainedTokenizerBase] = None,
                 loss_fn: Callable = GPTLMLoss(),
                 train_fn: Optional[Callable] = None,
                 eval_fn: Optional[Callable] = None,
                 optimizer: Optional[torch.optim.Optimizer] = None,
                 lr_scheduler: Optional[Union[_LRScheduler, DeepSpeedSchedulerCallable]] = None,
                 train_dataset: Optional[torch.utils.data.Dataset] = None,
                 eval_dataset: Optional[torch.utils.data.Dataset] = None,
                 callbacks: Optional[Union[Callback, List[Callback]]] = None,
                 train_dataset_collate_fn: Optional[Callable] = ColliePadder(),
                 eval_dataset_collate_fn: Optional[Callable] = ColliePadder(padding_left=True),
                 data_provider: Optional[BaseProvider] = None,
                 monitors: Sequence[BaseMonitor] = [],
                 metrics: Optional[Dict] = None,
                 evaluators: Optional[List] = None) -> None:
        self.config = config
        if isinstance(optimizer, Lomo):
            if config.pp_size > 1:
                raise ValueError("Lomo is incompatible with pipeline parallelism.")
            if self.config.gradient_accumulation_steps > 1:
                logger.rank_zero_warning(
                    f"Lomo is incompatible with gradient accumulation, "
                    f"set gradient_accumulation_steps from {self.config.gradient_accumulation_steps} to 1."
                )
                self.config.ds_config["gradient_accumulation_steps"] = 1

        self.model = model
        self.tokenizer = tokenizer
        self.optimizer = optimizer
        self.lr_scheduler = lr_scheduler
        self.train_dataset = train_dataset
        self.eval_dataset = eval_dataset
        self.loss_fn = loss_fn
        if train_fn is not None:
            self.train_fn = train_fn
        if eval_fn is not None:
            self.eval_fn = eval_fn
        self.train_dataset_collate_fn = train_dataset_collate_fn
        self.eval_dataset_collate_fn = eval_dataset_collate_fn
        if self.tokenizer is not None and self.tokenizer.pad_token_id is not None \
            and isinstance(self.train_dataset_collate_fn, ColliePadder) \
                and "input_ids" not in self.train_dataset_collate_fn.padding_token_id.keys():
            self.train_dataset_collate_fn.padding_token_id["input_ids"] = self.tokenizer.pad_token_id
        if self.tokenizer is not None and self.tokenizer.pad_token_id is not None \
            and isinstance(self.eval_dataset_collate_fn, ColliePadder) \
                and "input_ids" not in self.eval_dataset_collate_fn.padding_token_id.keys():
            self.train_dataset_collate_fn.padding_token_id["input_ids"] = self.tokenizer.pad_token_id
        
        callbacks = prepare_callback(callbacks)
        self.callback_manager = CallbackManager(callbacks)
        self.setup_parallel_model()
        if isinstance(self.engine.module, PipelineGenerationMixin):
            self.engine.module.set_engine(self.engine)
        if isinstance(self.engine.module, PeftModel) and isinstance(self.engine.module.get_base_model(), PipelineGenerationMixin):
            self.engine.module.get_base_model().set_engine(self.engine)
        self.data_provider = data_provider
        self.monitor = _MultiMonitors(monitors)
        self.server = None
        if self.data_provider is not None:
            self.server = Server(model=self.model, data_provider=self.data_provider)
            self.server.start()
        if evaluators is not None and eval_dataset is not None:
            logger.rank_zero_warning(
                "Note that you have set both `evaluators` and `eval_dataset` "
                "and the later will not take effect."
            )
        if evaluators is None:
            evaluators = []
        if not isinstance(evaluators, Sequence):
            evaluators = [evaluators]
        if self.eval_dataset is not None:
            assert eval_fn is not None, "eval_fn should not be None when eval_dataset is not None."
            evaluator = Evaluator(model=self.model, dataset=eval_dataset, metrics=metrics, eval_fn=eval_fn,
                config=config, collate_fn=eval_dataset_collate_fn, data_provider=None)
            evaluator.monitor = self.monitor
            evaluators.append(evaluator)
        for evaluator in evaluators:
            if self.tokenizer is not None:
                evaluator.tokenizer = self.tokenizer
            evaluator.engine = self.engine
            evaluator.server = self.server
            evaluator.model = self.model
        self.evaluators = evaluators

        self.checkpoint_file = "collie_dp{}_pp{}_tp{}.pt".format(
            env.dp_rank, env.pp_rank, env.tp_rank
        )
        self.zero_checkpoint_file = "collie_zero_dp{}_pp{}_tp{}.pt".format(
            env.dp_rank, env.pp_rank, env.tp_rank
        )

        self.init_state_dict()
        self.on_after_trainer_initialized()

    def init_state_dict(self):
        """初始化优化器的自身状态字典
        """
        self.epoch_idx = 0
        self.batch_idx = 0
            
    def state_dict(self):
        """获取优化器的自身状态字典
        """
        return {
            "epoch_idx": self.epoch_idx,
            "batch_idx": self.batch_idx
        }
        
    def load_state_dict(self, state_dict: dict):
        """加载优化器的自身状态
        """
        self.epoch_idx = state_dict["epoch_idx"]
        self.batch_idx = state_dict["batch_idx"]
        
    @property
    def global_batch_idx(self):
        """获取当前全局步数
        """
        return self.epoch_idx * self.steps_per_epoch + self.batch_idx

    def setup_parallel_model(self):
        """
        初始化分布式模型。
        """
        if dist.get_world_size() != self.config.tp_size * self.config.dp_size * self.config.pp_size:
            logger.rank_zero_warning("The world size is not equal to the product of the parallel sizes set."
                                     f"{dist.get_world_size()} != {self.config.tp_size} * {self.config.dp_size} * {self.config.pp_size}.")
            self.config.dp_size = dist.get_world_size() // (self.config.tp_size * self.config.pp_size)
            logger.rank_zero_warning(f"Set dp_size to {self.config.dp_size}.")
        self.on_setup_parallel_model()
        if self.config.pp_size > 1:
            # GPTLMLoss 是 Module，会被 nn.Module 加入 _Modules
            # 如果 loss_fn 是一个函数就会在此时报错
            if not isinstance(self.loss_fn, torch.nn.Module):
                del self.model.loss_fn
            self.model.loss_fn = self.loss_fn
        if isinstance(self.optimizer, Lomo):
            self.engine, _, _, _ = setup_ds_engine(
                model=self.model,
                config=self.config,
            )
        else:
            self.engine, self.optimizer, _, self.lr_scheduler = setup_ds_engine(
                model=self.model,
                optimizer=self.optimizer,
                lr_scheduler=self.lr_scheduler,
                config=self.config
            )
        self.config.train_micro_batch_size = self.engine.train_micro_batch_size_per_gpu()
        self.config.gradient_accumulation_steps = self.engine.gradient_accumulation_steps()
        # train_dataloader
        if self.train_dataset is None:
            self.train_dataloader = None
            self.steps_per_epoch = 0
        else:
            self.train_dataloader = CollieDataLoader(
                self.train_dataset, self.config.train_micro_batch_size,
                self.config.gradient_accumulation_steps, shuffle=True,
                collate_fn=self.train_dataset_collate_fn, drop_last=False
            )
            self.steps_per_epoch = len(self.train_dataloader)

        # set logger level
        deepspeed_logging_level = logging.ERROR if 'logging_level' not in self.config.ds_config \
            else self.config.ds_config['logging_level']
        deepspeed.utils.logging.logger.setLevel(deepspeed_logging_level)

    def train(self, dataloader: Optional[Iterable] = None):
        """训练循环
        
        :param dataloader: 用于训练的数据集，为 ``Iterable`` 对象 ，当为 ``None`` 时，使用由 ``train_dataset`` 生成的 ``train_dataloader``
        """
        train_dataloader = self.train_dataloader
        loss = None
        if dataloader is not None:
            train_dataloader = dataloader
        self.on_train_begin()
        tqbar_epoch = progress(
            range(self.epoch_idx, self.config.train_epochs),
            desc="Training Epoch", disable=env.rank != 0,
            completed=self.epoch_idx, total=self.config.train_epochs
        )
        tqbar_batch = progress(
            train_dataloader, desc="Training Batch: ",
            disable=env.rank != 0, total=self.steps_per_epoch
        )
        for self.epoch_idx in tqbar_epoch:
            self.on_train_epoch_begin()
            tqbar_epoch.set_description(f"Training Epoch: {self.epoch_idx} / {self.config.train_epochs}")
            tqbar_batch.reset(
                f"Training Batch: {self.batch_idx} / {self.steps_per_epoch}",
                completed=self.batch_idx,
            )
            for self.batch_idx, batch in enumerate(tqbar_batch, start=self.batch_idx):     
                tqbar_batch.set_description(f"Training Batch: {self.batch_idx} / {self.steps_per_epoch}")
                if self.server is not None:
                    self.server.data_provider_handler()
                self.engine.train()
                self.on_train_batch_begin(batch)
                if isinstance(self.engine.module, PipelineModel):
                    self.engine.module.forward_type = "train"
                if isinstance(self.engine.module, PeftModel) and isinstance(self.engine.module.get_base_model(), PipelineModel):
                    self.engine.module.get_base_model().forward_type = "train"
                with self.monitor as item:
                    loss = self.train_fn(self, batch, self.global_batch_idx)
                    item.update({"loss": round(loss, 4),
                                    "lr": self.lr,
                                    "batch": batch,
                                    "batch_idx": self.batch_idx,
                                    "epoch_idx": self.epoch_idx,
                                    "global_batch_idx": self.global_batch_idx,
                                    "memory_allocated": torch.cuda.max_memory_allocated(),
                                    "mode": "train"}
                        )
                tqbar_batch.set_postfix(Loss=round(loss, 4))
                self.on_train_batch_end(loss)
                if self.config.eval_per_n_steps > 0 and (self.batch_idx + 1) % self.config.eval_per_n_steps == 0:
                    self.eval()
            if self.config.eval_per_n_epochs > 0 and (self.epoch_idx + 1) % self.config.eval_per_n_epochs == 0:
                self.eval()
            self.on_train_epoch_end()
            self.batch_idx = 0
        self.on_train_end()
        self.epoch_idx = 0
                
    def eval(self, dataloader: Optional[Iterable] = None):
        """验证循环

        :param dataloader: 用于验证的数据集，为 ``Iterable`` 对象 ，当为 ``None`` 时，使用 ``eval_dataset`` 生成的 ``eval_dataloader``
        """
        if len(self.evaluators) == 0:
            return
        self.on_evaluate_begin()
        eval_results = {}
        for evaluator in self.evaluators:
            evaluator.global_batch_idx = self.global_batch_idx
            results = evaluator.eval(dataloader)
            eval_results.update(results)
        # TODO deal with results
        self.on_evaluate_end(results)

    @staticmethod
    def train_fn(trainer, batch: Dict, global_step: int) -> float:
        """一次训练的基本单元

        :param trainer: 训练器
        :param batch: 一个 batch 的数据，类型为 ``Dict``

            .. note::
                
                根据提供的 ``train_dataset`` 和 ``train_dataset_collate_fn`` 的不同，`labels` 的类型也会有所不同，详见 :class:`.Trainer`
    
        :param global_step: 当前的全局步数
        
        :return: 当前 batch 的 loss
        """
        # concat prompt labels for p-tuning
        if trainer.config.peft_config and trainer.config.peft_config.peft_type in ["PROMPT_TUNING", "P_TUNING"]:
            batch_size = batch["input_ids"].shape[0]
            prefix_labels = torch.full((batch_size, trainer.config.peft_config.num_virtual_tokens), -100).to(batch['labels'].device)
            batch['labels'] = torch.cat((prefix_labels, batch['labels']), dim=1)
        if trainer.config.pp_size > 1:
<<<<<<< HEAD
            if isinstance(trainer.engine.module, PipelineModel):
                trainer.engine.module.forward_type = "train"
            if isinstance(trainer.engine.module, PeftModel) and isinstance(trainer.engine.module.get_base_model(), PipelineModel):
                trainer.engine.modulee.get_base_model().forward_type = "train"
=======
>>>>>>> ab641782
            loss = trainer.engine.module(**batch)["loss"]
        else:
            outputs = trainer.engine(**batch)
            loss = auto_param_call(trainer.loss_fn, {**batch, **outputs}, 
                                   signature_fn=trainer.loss_fn.forward if isinstance(trainer.loss_fn, nn.Module) else trainer.loss_fn)
            if not isinstance(trainer.optimizer, Lomo):
                trainer.engine.backward(loss)
                trainer.engine.step()
            else:
                # for lomo only
                if trainer.optimizer.clip_grad_norm is not None:
                    trainer.optimizer.grad_norm(loss)
                    if trainer.optimizer.loss_scaler and trainer.optimizer.loss_scaler.has_overflow_serial:
                        print(f"Gradient overflow, skipping step {global_step}")
                        if trainer.optimizer.zero3_enabled:
                            trainer.engine.optimizer.get_param_coordinator(training=True).reset_step()
                        return loss.detach().cpu().item()
                    if trainer.optimizer.zero3_enabled:
                        trainer.engine.optimizer.get_param_coordinator(training=True).reset_step()
                        # zero-3 doesn't support backward twice, so need an additional forward here
                        outputs = trainer.engine(**batch)
                        loss = auto_param_call(trainer.loss_fn, {**batch, **outputs}, 
                                               signature_fn=trainer.loss_fn.forward if isinstance(trainer.loss_fn, nn.Module) else trainer.loss_fn)
                if trainer.lr_scheduler:
                    lr = trainer.lr_scheduler.step(global_step)
                else:
                    lr = trainer.optimizer.lr
                trainer.optimizer.fused_backward(loss, lr)
                if trainer.optimizer.zero3_enabled:  # TODO: should tp do this too?
                    trainer.engine.optimizer.get_param_coordinator(training=True).reset_step()
        return loss.detach().cpu().item()
    
    @property
    def lr(self):
        if self.lr_scheduler:
            lr = self.lr_scheduler.get_last_lr()[0]
        else:
            lr = self.optimizer.param_groups[0]['lr']
        return lr
    
    def save_peft(self, path: str, process_exclusion: bool = False, adapter_name="default", **kwargs):...
    def save_peft(self, path: str, process_exclusion: bool = False, adapter_name="default",
                   protocol: str = "file",  **kwargs):
        """
        保存 adapter 部分权重，当未使用 ``peft`` 时，该方法等同于 ``save_model``
        
        :param path: 模型保存路径
        """
        
        if not isinstance(self.model, PeftModel):
            return self.save_model(path=path, protocol=protocol, process_exclusion=process_exclusion, **kwargs)
        io_driver = IODriver.from_protocol(protocol)
        io_driver.makedirs(path, exist_ok=True)
        # TODO 支持原 peft 里那样多个 adapter 的保存和加载
        contexts = []
        state_dict = get_peft_model_state_dict(
            self.model, adapter_name=adapter_name
        )
        named_parameters = {name: param for name, param in self.engine.module.named_parameters() if any([name.replace(f"{adapter_name}.", "") == k for k in state_dict.keys()])}
        if adapter_name == "default":
            name_prefix = "adapter"
        else:
            name_prefix = f"adapter_{adapter_name}"
        if env.pp_size == 1:
            name = f"{name_prefix}.bin"
        else:
            name = f"{name_prefix}_{env.pp_rank}.bin"
        if is_zero3_enabled(self.config):
            contexts.append(deepspeed.zero.GatheredParameters(list(named_parameters.values())))
        with ContextManagers(contexts):
            if env.dp_rank == 0 or not is_zero3_enabled(self.config):
                for key in named_parameters.keys():
                    state_dict[key.replace(f"{adapter_name}.", "")] = named_parameters[key].data
                if env.dp_rank == 0 and env.tp_rank == 0:
                    io_driver.save(state_dict, os.path.join(path, name))
        if env.rank == 0:
            io_driver.save(json.dumps(self.config.peft_config.__dict__), os.path.join(path, "adapter_config.json"))
        
    def load_peft(self, path: str, process_exclusion: bool = False, adapter_name="default", **kwargs):...
    def load_peft(self, path: str, process_exclusion: bool = False, adapter_name="default",
                   protocol: str = "file", **kwargs):
        """
        加载 adapter 部分权重，当未使用 ``peft`` 时，该方法等同于 ``load_model``
        
        :param path: 模型保存路径
        """
        io_driver = IODriver.from_protocol(protocol)
        if not isinstance(self.model, PeftModel):
            return self.load_model(path=path, protocol=protocol, process_exclusion=process_exclusion, **kwargs)
        peft_config_dict = json.loads(io_driver.load(os.path.join(path, "adapter_config.json"), mode="j"))
        loaded_peft_config = PeftConfig()
        for key, value in peft_config_dict.items():
            if hasattr(loaded_peft_config, key):
                setattr(loaded_peft_config, key, value)
        if loaded_peft_config.task_type != self.config.peft_config.task_type:
            raise ValueError(
                f"The task type `{loaded_peft_config.task_type}` from "
                f"checkpoint `{path}` is not the current task type"
                f"{self.config.peft_config.task_type}"
            )
        if adapter_name == "default":
            name_prefix = "adapter"
        else:
            name_prefix = f"adapter_{adapter_name}"
        if env.pp_size == 1:
            name = f"{name_prefix}.bin"
        else:
            name = f"{name_prefix}_{env.pp_rank}.bin"
        assert io_driver.exists(os.path.join(path, name)), f"{name} does not exist."
        loaded_state_dict = io_driver.load(os.path.join(path, name), mode="rb")
        named_parameters = {name: param for name, param in self.engine.module.named_parameters() if any([name.replace(f"{adapter_name}.", "") == k for k in loaded_state_dict.keys()])}
        contexts = []
        if is_zero3_enabled(self.config):
            contexts.append(deepspeed.zero.GatheredParameters(list(named_parameters.values()), modifier_rank=0))
        with ContextManagers(contexts):
            if env.dp_rank == 0 or not is_zero3_enabled(self.config):
                set_peft_model_state_dict(self.model, loaded_state_dict,
                                          adapter_name="default")
                    
    def save_model(self, path: str, process_exclusion: bool = False, **kwargs):...
    def save_model(self, path: str, process_exclusion: bool = False,
                   protocol: str = "file", **kwargs):
        """
        保存模型。

        :param path: 模型保存路径
        :param process_exclusion: 是否开启进程互斥，当开启流水线并行时开启此项可以节省内存（仅限 **CoLLie** 内实现的模型，对 `transformers` 提供的模型本项无效）
        """
        dist.barrier()
        io_driver = IODriver.from_protocol(protocol)
        io_driver.makedirs(path, exist_ok=True)
        self.on_save_model()
        if isinstance(self.engine.module, CollieModelForCausalLM) or isinstance(self.engine.module, PipelineModel):
            if is_zero3_enabled(self.config):
                self.engine.optimizer.checkpoint_event_prologue()
                with deepspeed.zero.GatheredParameters(list(self.engine.module.parameters(recurse=True))):
                    self.engine.module.save_parallel_state_dict(
                        state_dict=self.engine.module.state_dict(),
                        path=path,
                        config=self.config,
                        process_exclusion=process_exclusion,
                        protocol=protocol
                    )
                self.engine.optimizer.checkpoint_event_epilogue()
            else:
                self.engine.module.save_parallel_state_dict(
                    state_dict=self.engine.module.state_dict(),
                    path=path,
                    config=self.config,
                    process_exclusion=process_exclusion,
                    protocol=protocol
                )
        elif isinstance(self.engine.module, PreTrainedModel):
            if is_zero3_enabled(self.config):
                self.engine.optimizer.checkpoint_event_prologue()
                with deepspeed.zero.GatheredParameters(list(self.engine.module.parameters(recurse=True))):
                    self.engine.module.save_pretrained(
                        save_directory=path,
                        **kwargs
                    )
                self.engine.optimizer.checkpoint_event_epilogue()
            else:
                self.engine.module.save_pretrained(
                    save_directory=path,
                    **kwargs
                )

    def load_model(self, path: str, process_exclusion: bool = False, **kwargs):...
    def load_model(self, path: str, process_exclusion: bool = False,
                   protocol: str = 'file', **kwargs):
        io_driver = IODriver.from_protocol(protocol)
        assert io_driver.exists(path), f"`{path}` does not exist."
        self.on_load_model()
        if isinstance(self.engine.module, CollieModelForCausalLM) or isinstance(self.engine.module, PipelineModel):
            if is_zero3_enabled(self.config):
                self.engine.optimizer.checkpoint_event_prologue()
                with deepspeed.zero.GatheredParameters(list(self.engine.module.parameters(recurse=True)), modifier_rank=0):
                    if env.rank == 0:
                        self.engine.module.load_state_dict(self.engine.module.load_parallel_state_dict(
                            path=path, config=self.config, process_exclusion=process_exclusion, protocol=protocol
                        ))
                self.engine.optimizer.checkpoint_event_epilogue()
            else:
                self.engine.module.load_state_dict(
                    self.engine.module.load_parallel_state_dict(
                        path=path, config=self.config, process_exclusion=process_exclusion, protocol=protocol
                    )
                )
        elif isinstance(self.engine.module, PreTrainedModel):
            if is_zero3_enabled(self.config):
                index = None
                if io_driver.exists(os.path.join(path, "pytorch_model.bin.index.json")):
                    weight_map = json.loads(io_driver.load(os.path.join(path, "pytorch_model.bin.index.json"), mode="r"))["weight_map"]
                    index = OrderedDict()
                    for key, value in weight_map.items():
                        if value not in index.keys():
                            index[value] = [key]
                        else:
                            index[value].append(key)
                self.engine.optimizer.checkpoint_event_prologue()
                if index is not None:
                    for key, value in index.items():
                        with deepspeed.zero.GatheredParameters([self.engine.module.state_dict()[attr] for attr in value], modifier_rank=0):
                            if env.dp_rank == 0:
                                state_dict = io_driver.load(os.path.join(path, key), mode="br")
                                for attr in value:
                                    self.engine.module.state_dict()[attr].copy_(state_dict[attr])
                else:
                    with deepspeed.zero.GatheredParameters(list(self.engine.module.parameters(recurse=True)), modifier_rank=0):
                        if env.dp_rank == 0:
                            state_dict = reduce(lambda x, y: {**x, **y}, [io_driver.load(file, mode="rb") for file in glob.glob(os.path.join(path, "*.bin"))])
                            self.engine.module.load_state_dict(state_dict)
                self.engine.optimizer.checkpoint_event_epilogue()
            else:
                index = None
                if io_driver.exists(os.path.join(path, "pytorch_model.bin.index.json")):
                    weight_map = json.loads(io_driver.load(os.path.join(path, "pytorch_model.bin.index.json"), mode="r"))["weight_map"]
                    index = OrderedDict()
                    for key, value in weight_map.items():
                        if value not in index.keys():
                            index[value] = [key]
                        else:
                            index[value].append(key)
                if index is not None:
                    for key, value in index.items():
                        state_dict = io_driver.load(os.path.join(path, key), mode="br")
                        for attr in value:
                            self.engine.module.state_dict()[attr].copy_(state_dict[attr])
                else:
                    state_dict = reduce(lambda x, y: {**x, **y}, [io_driver.load(file) for file in glob.glob(os.path.join(path, "*.bin"))])
                    self.engine.module.load_state_dict(state_dict)

    def save_checkpoint(self, path: str, process_exclusion: bool = False, **kwargs):...
    def save_checkpoint(self, path: str, process_exclusion: bool = False, 
                        protocol: str="file", **kwargs):
        """保存训练器断点功能

        :param path: 断点保存路径
        :param process_exclusion: 是否开启进程互斥，当开启流水线并行时开启此项可以节省内存（仅限 **CoLLie** 内实现的模型，对 `transformers` 提供的模型本项无效）
        """
        dist.barrier()
        io_driver = IODriver.from_protocol(protocol)
        io_driver.makedirs(path, exist_ok=True)
        callback_states = self.on_save_checkpoint()
        # save parallel_settings
        if env.dp_rank == 0:
            dist_config = {
                "dp_size": env.dp_size, "tp_size": env.tp_size,
                "pp_size": env.pp_size
            }
            io_driver.save(json.dumps(dist_config), os.path.join(path, "collie.json"))
        engine = self.engine
        # DeepSpeedEngine.save_checkpoint

        self.save_model(path, protocol=protocol)

        if engine.zero_optimization_partition_weights():
            # Prepare for checkpoint save by ensuring all parameters are partitioned
            engine.optimizer.checkpoint_event_prologue()
        
        ## DeepSpeedEngine._save_checkpoint
        zero_optimizer_state = engine.zero_optimization() or engine.bfloat16_enabled()
        state = dict(optimizer=engine.optimizer.state_dict() if engine.optimizer and not zero_optimizer_state else None,
                    lr_scheduler=engine.lr_scheduler.state_dict() if engine.lr_scheduler is not None else None,
                    data_sampler=engine.training_dataloader.data_sampler.state_dict() if
                    (engine.training_dataloader is not None and engine.curriculum_learning_enabled()) else None,
                    sparse_tensor_module_names=engine.sparse_tensor_module_names,
                    skipped_steps=engine.skipped_steps,
                    global_steps=engine.global_steps,
                    global_samples=engine.global_samples,
                    callback_states=callback_states)

        if env.rank == 0 or engine.zero_optimization_partition_weights():
            io_driver.save(state, os.path.join(path, self.checkpoint_file))

        if engine.save_zero_checkpoint:
            self._save_zero_checkpoint(path, io_driver)

        if engine.zero_optimization_partition_weights():
            engine.optimizer.checkpoint_event_epilogue()

        dist.barrier()

    def load_checkpoint(self, path: str, process_exclusion: bool = False, **kwargs):...
    def load_checkpoint(self, path: str, process_exclusion: bool = False,
                        protocol: str = 'file', **kwargs):
        """训练器断点加载

        :param path: 断点保存路径
        :param process_exclusion: 是否开启进程互斥，当开启流水线并行时开启此项可以节省内存（仅限 **CoLLie** 内实现的模型，对 ``transformers`` 提供的模型本项无效）
        """
        io_driver = IODriver.from_protocol(protocol)
        assert io_driver.exists(path), f"`{path}` does not exist."
        engine = self.engine
        # check
        loaded_args = json.loads(io_driver.load(os.path.join(path, "collie.json"), "r"))
        assert loaded_args["dp_size"] == env.dp_size and \
            loaded_args["tp_size"] == env.tp_size and \
            loaded_args["pp_size"] == env.pp_size, \
            "Loaded checkpoint's world_size is not equal to the current " \
            f"settings: dp * tp * pp {loaded_args['dp_size']} * " \
            f"{loaded_args['tp_size']} * {loaded_args['pp_size']}" \
            f"!= {env.dp_size} * {env.tp_size} * {env.pp_size}."
        
        self.load_model(path, protocol=protocol)

        # DeepSpeed.load_checkpoint
        if engine.zero_optimization_partition_weights():
            ckpt_file = self.checkpoint_file
        else:
            ckpt_file = "collie_dp0_pp0_tp0.pt"
        checkpoint = io_driver.load(os.path.join(path, ckpt_file), "b")

        if engine.zero_optimization_partition_weights():
            # Prepare for checkpoint load by ensuring all parameters are partitioned
            self.optimizer.checkpoint_event_prologue()

        has_zero_optimizer_state = engine.zero_optimization() or engine.bfloat16_enabled()

        if engine.optimizer is not None and not has_zero_optimizer_state:
            engine.optimizer.load_state_dict(checkpoint['optimizer'])

        if engine.lr_scheduler is not None:
            engine.lr_scheduler.load_state_dict(checkpoint['lr_scheduler'])

        if engine.training_dataloader is not None and engine.curriculum_learning_enabled(
        ) and 'data_sampler' in checkpoint:
            engine.training_dataloader.data_sampler.load_state_dict(checkpoint['data_sampler'])

        if 'sparse_tensor_module_names' in checkpoint:
            sparse_tensor_module_names = checkpoint['sparse_tensor_module_names']
        elif 'csr_tensor_module_names' in checkpoint:
            sparse_tensor_module_names = checkpoint['csr_tensor_module_names']
        else:
            sparse_tensor_module_names = None
        if sparse_tensor_module_names is not None:
            engine.sparse_tensor_module_names = sparse_tensor_module_names

        engine.global_steps = checkpoint['global_steps']
        engine.global_samples = checkpoint.get('global_samples', engine.global_steps * engine.train_batch_size())
        engine.skipped_steps = checkpoint['skipped_steps']

        load_zero_checkpoint = engine.zero_optimization() or engine.bfloat16_enabled()
        if load_zero_checkpoint:
            success = self._load_zero_checkpoint(path, io_driver)
            if not success:
                engine.optimizer._restore_from_bit16_weights()

        if engine.zero_optimization_partition_weights():
            engine.optimizer.checkpoint_event_epilogue()

        self.on_load_checkpoint(checkpoint["callback_states"])

    def _save_zero_checkpoint(self, path, driver):
        """保存 `ZeRO` 的状态
        """
        zero_path = os.path.join(path, self.zero_checkpoint_file)
        zero_sd = self.engine.optimizer.state_dict()
        driver.save(zero_sd, zero_path)

    def _load_zero_checkpoint(self, path, driver):
        """加载 `ZeRO` 的状态
        """
        engine = self.engine
        
        zero_sd_list = []
        for dp_rank in range(engine.dp_world_size):
            zero_ckpt = os.path.join(path, self.zero_checkpoint_file)
            zero_ckpt = zero_ckpt.replace(F"dp{env.dp_rank}", f"dp{dp_rank}")
            zero_sd_list.append(driver.load(zero_ckpt, "b"))

        engine.optimizer.load_state_dict(
            state_dict_list=zero_sd_list,
            load_from_fp32_weights=engine.zero_load_from_fp32_weights(),
        )

        return True<|MERGE_RESOLUTION|>--- conflicted
+++ resolved
@@ -399,13 +399,10 @@
             prefix_labels = torch.full((batch_size, trainer.config.peft_config.num_virtual_tokens), -100).to(batch['labels'].device)
             batch['labels'] = torch.cat((prefix_labels, batch['labels']), dim=1)
         if trainer.config.pp_size > 1:
-<<<<<<< HEAD
             if isinstance(trainer.engine.module, PipelineModel):
                 trainer.engine.module.forward_type = "train"
             if isinstance(trainer.engine.module, PeftModel) and isinstance(trainer.engine.module.get_base_model(), PipelineModel):
                 trainer.engine.modulee.get_base_model().forward_type = "train"
-=======
->>>>>>> ab641782
             loss = trainer.engine.module(**batch)["loss"]
         else:
             outputs = trainer.engine(**batch)
