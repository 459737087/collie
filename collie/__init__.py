""" **CoLLie** 为 **Causal Language Modeling** 提供了一系列的模型和工具，支持分布式训练和验证的快速部署
"""
from .models import LlamaForCausalLM, MossForCausalLM, CollieModelForCausalLM, ChatGLMForCausalLM
<<<<<<< HEAD
from .utils import progress, setup_distribution, set_seed, env, \
    setup_ds_engine, zero3_load_state_dict, is_zero3_enabled, \
        broadcast_tensor, find_tensors, BaseProvider, GradioProvider, \
            _GenerationStreamer, BaseMonitor, StepTimeMonitor, _MultiMonitors, \
                TGSMonitor, MemoryMonitor, LossMonitor, EvalMonitor
from .module import PipelineGenerationMixin, ColumnParallelLinear, RowParallelLinearWithoutBias, LinearWithHiddenStates, ColumnParallelLMHead, GPTLMLoss, PipelineModel, MultiParallelGrid
=======
from .utils import progress, setup_distribution, set_seed, env, setup_ds_engine, zero3_load_state_dict, is_zero3_enabled, broadcast_tensor, find_tensors, BaseProvider, GradioProvider
from .module import PipelineGenerationMixin, ColumnParallelLinear, RowParallelLinearWithoutBias, LinearWithHiddenStates, ColumnParallelLMHead, GPTLMLoss
>>>>>>> 98230cf7
from .trainer import Trainer

__all__ = [
    'LlamaForCausalLM',
    'MossForCausalLM',
    'CollieModelForCausalLM',
    'ChatGLMForCausalLM',
    'progress',
    'setup_distribution',
    'set_seed',
    'env',
    'setup_ds_engine',
    'zero3_load_state_dict',
    'is_zero3_enabled',
    'broadcast_tensor',
    'find_tensors',
    'PipelineGenerationMixin',
    'ColumnParallelLinear',
    'RowParallelLinearWithoutBias',
    'LinearWithHiddenStates',
    'ColumnParallelLMHead',
    'GPTLMLoss',
    "BaseProvider", 
    "GradioProvider", 
<<<<<<< HEAD
    "_GenerationStreamer"
    'Trainer',
    "BaseMonitor",
    "StepTimeMonitor",
    "_MultiMonitors",
    "TGSMonitor",
    "MemoryMonitor",
    "LossMonitor",
    "EvalMonitor"
=======
    "Trainer"
>>>>>>> 98230cf7
]<|MERGE_RESOLUTION|>--- conflicted
+++ resolved
@@ -1,17 +1,12 @@
 """ **CoLLie** 为 **Causal Language Modeling** 提供了一系列的模型和工具，支持分布式训练和验证的快速部署
 """
 from .models import LlamaForCausalLM, MossForCausalLM, CollieModelForCausalLM, ChatGLMForCausalLM
-<<<<<<< HEAD
 from .utils import progress, setup_distribution, set_seed, env, \
     setup_ds_engine, zero3_load_state_dict, is_zero3_enabled, \
         broadcast_tensor, find_tensors, BaseProvider, GradioProvider, \
             _GenerationStreamer, BaseMonitor, StepTimeMonitor, _MultiMonitors, \
                 TGSMonitor, MemoryMonitor, LossMonitor, EvalMonitor
 from .module import PipelineGenerationMixin, ColumnParallelLinear, RowParallelLinearWithoutBias, LinearWithHiddenStates, ColumnParallelLMHead, GPTLMLoss, PipelineModel, MultiParallelGrid
-=======
-from .utils import progress, setup_distribution, set_seed, env, setup_ds_engine, zero3_load_state_dict, is_zero3_enabled, broadcast_tensor, find_tensors, BaseProvider, GradioProvider
-from .module import PipelineGenerationMixin, ColumnParallelLinear, RowParallelLinearWithoutBias, LinearWithHiddenStates, ColumnParallelLMHead, GPTLMLoss
->>>>>>> 98230cf7
 from .trainer import Trainer
 
 __all__ = [
@@ -36,7 +31,6 @@
     'GPTLMLoss',
     "BaseProvider", 
     "GradioProvider", 
-<<<<<<< HEAD
     "_GenerationStreamer"
     'Trainer',
     "BaseMonitor",
@@ -46,7 +40,4 @@
     "MemoryMonitor",
     "LossMonitor",
     "EvalMonitor"
-=======
-    "Trainer"
->>>>>>> 98230cf7
 ]