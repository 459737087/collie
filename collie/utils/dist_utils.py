""" **CoLLie** 中的分布式工具。
"""
import os
import copy
import json
import re
import subprocess

import torch
from torch import distributed as dist
from torch.multiprocessing import Process
import deepspeed
from deepspeed.runtime.utils import set_random_seed
from deepspeed.runtime.zero.stage_1_and_2 import DeepSpeedZeroOptimizer
from deepspeed.runtime.engine import DeepSpeedOptimizerCallable, DeepSpeedSchedulerCallable
from deepspeed.runtime.pipe.engine import PipelineEngine
from deepspeed.accelerator import get_accelerator
from megatron.core import parallel_state, tensor_parallel

from typing import Union, Optional

from collie.utils.utils import _split_batch
from collie.config import load_config, CollieConfig
<<<<<<< HEAD
from collie.log.logger import logger
=======
from .peft_utils import patch_peft
>>>>>>> bf41cb7b

__all__ = [
    "env", "setup_distribution", "set_seed", "setup_ds_engine",
    "zero3_load_state_dict", "is_zero3_enabled", "broadcast_tensor",
    "patch_deepspeed", "patch_megatron", "patch_pipeline_engine",
    "launch"
]

DTYPE_ENUM = [
    torch.float32, torch.float64, torch.float16, torch.bfloat16, torch.uint8,
    torch.int8, torch.int16, torch.int32, torch.int64, torch.bool
]

def zero3_load_state_dict(model: torch.nn.Module, state_dict: dict):
    """ 用于加载 ZeRO stage 3 的模型参数。
    """
    for name, param in model.named_parameters():
        with deepspeed.zero.GatheredParameters(param, modifier_rank=0):
            param.data = state_dict[name].data.to(param.device).to(param.dtype)

def is_zero3_enabled(config: CollieConfig):
    """ 判断是否启用了 ZeRO stage 3。
    """
    if isinstance(config.ds_config, str) and os.path.exists(config.ds_config):
        config.ds_config = load_config(config.ds_config)
    if isinstance(config.ds_config, dict) \
            and "zero_optimization" in config.ds_config.keys() \
            and "stage" in config.ds_config["zero_optimization"].keys() \
            and config.ds_config["zero_optimization"]["stage"] == 3:
        return True
    else:
        return False

def setup_ds_engine(
        config: CollieConfig,
        model: torch.nn.Module,
        optimizer: Optional[Union[torch.optim.Optimizer, DeepSpeedOptimizerCallable]] = None,
        lr_scheduler: Optional[Union[torch.optim.lr_scheduler._LRScheduler, DeepSpeedSchedulerCallable]] = None
):
    """ 启动 DeepSpeed 引擎。
    :param config: **CoLLie** 的配置
    :param model: 模型
    :param optimizer: 优化器
    :param lr_scheduler: 学习率调度器
    :return: DeepSpeed 引擎、优化器、dataloader (为 None)、学习率调度器
    """
    if "train_micro_batch_size_per_gpu" not in config.ds_config.keys():
        config.ds_config["train_micro_batch_size_per_gpu"] = config.train_micro_batch_size
    if "gradient_accumulation_steps" not in config.ds_config.keys():
        config.ds_config["gradient_accumulation_steps"] = config.gradient_accumulation_steps
    if config.pp_size != 1 or config.tp_size != 1:
        from collie.models import CollieModelForCausalLM
        from collie.module import PipelineModel
        assert isinstance(model, CollieModelForCausalLM) or isinstance(model, PipelineModel), "Currently pipeline or tensor parallelism only supports Collie models."
    model = model.cuda()
    engine, optimizer, _, lr_scheduler = deepspeed.initialize(
        model=model,
        optimizer=optimizer,
        lr_scheduler=lr_scheduler,
        model_parameters=[p for p in model.parameters() if p.requires_grad],
        mpu=parallel_state if config.pp_size == 1 else None,
        config=config.ds_config
    )
    return engine, optimizer, _, lr_scheduler

def _decompose_slurm_nodes(s):
    # 使用正则表达式找到所有符合模式的子串
    sub_strings = re.findall(r'[\w-]+\-\[[^\]]*\]|[\w-]+\-\d+', s)

    results = []

    for sub_s in sub_strings:
        # 搜索括号内的元素
        bracket_content = re.search('\[([^\]]+)\]', sub_s)
        if bracket_content:
            # 获取前缀部分
            prefix = sub_s.split('[')[0]
            # 获取括号内的所有元素
            elements = bracket_content.group(1).split(',')
            for element in elements:
                if '-' in element:  # 如果元素是一个范围
                    start, end = [int(i) for i in element.split('-')]
                    results.extend(f'{prefix}{i}' for i in range(start, end+1))
                else:  # 如果元素是一个单独的数字
                    results.append(prefix + element)
        else:  # 如果没有括号，直接添加到结果中
            results.append(sub_s)
    return results


def setup_distribution(config) -> None:
    """
    设置分布式环境。

    可以支持多机情况下的分布式训练：

    1. launch from torchrun
       eg: torchrun --standalone --nproc_per_node=8 train.py
    2. launch from slurm
       eg. srun --partition=xxx --gres=gpu:8 --ntasks=8 --ntasks-per-node=8 --job-name=xxx --kill-on-bad-exit=1 train.py

    :param config: :class:`.CollieConfig`
    """
    if torch.distributed.is_initialized():
        return
    if isinstance(config, str):
        config = load_config(config)
    if isinstance(config.ds_config, str):
        config.ds_config = load_config(config.ds_config)
    patch_deepspeed(config)
    patch_megatron()
    patch_peft()
    if "WORLD_SIZE" in os.environ.keys():
        # launch from pytorch
        master_addr = os.environ.get("MASTER_ADDR", "localhost")
        master_port = os.environ.get("MASTER_PORT", "27001")
    elif "SLURM_PROCID" in os.environ.keys():
        # launch from slurm
        if "SLURM_JOB_NODELIST" in os.environ.keys():
            node_list_str = os.environ["SLURM_JOB_NODELIST"]
            node_list = _decompose_slurm_nodes(node_list_str)
            # result = re.search(r"\[(.*?)\]", node_list_str)
            # if result is None:
            #     node_list.extend(node_list_str.split(","))
            # else:
            #     node_list.extend([item for item in result.groups(1)[0].split(",")])
            #     for i in node_list:
            #         if "-" in i:
            #             node_list.extend(
            #                 list(map(lambda x: f"{x}", range(int(i.split("-")[0]), int(i.split("-")[1]) + 1))))
            #             node_list.remove(i)
            #     node_list = list(map(lambda x: re.sub(r"\[(.*?)\]", x, node_list_str), node_list))
            node_list = sorted(node_list)
            master_addr = node_list[0]
            
            os.environ["MASTER_ADDR"] = f"{master_addr}"
            result = subprocess.run(["scontrol", "show", "node", master_addr], capture_output=True)
            result = re.search(r"NodeAddr=(.*?)\s", result.stdout.decode())
            if result:
                master_addr = result.groups(1)[0]
                os.environ["MASTER_ADDR"] = f"{master_addr}"
        else:
            master_addr = "localhost"
            os.environ["MASTER_ADDR"] = f"{master_addr}"
        if "MASTER_PORT" in os.environ.keys():
            master_port = os.environ["MASTER_PORT"]
        else:
            master_port = 27002
            os.environ["MASTER_PORT"] = f"{master_port}"
        os.environ["LOCAL_RANK"] = os.environ["SLURM_LOCALID"]
        os.environ["RANK"] = os.environ["SLURM_PROCID"]
        os.environ["WORLD_SIZE"] = os.environ["SLURM_NTASKS"]
    deepspeed.init_distributed(dist_backend='nccl',
                               auto_mpi_discovery=False,
                               init_method="tcp://{}:{}".format(
                                   master_addr,
                                   master_port),
                               world_size=int(os.environ["WORLD_SIZE"]),
                               rank=int(os.environ["RANK"]))
    parallel_state.initialize_model_parallel(
        tensor_model_parallel_size=config.tp_size,
        pipeline_model_parallel_size=config.pp_size
    )
    # random seed has to be set after deepspeed.init_distributed
    set_seed(config)
    torch.cuda.set_device(torch.device('cuda:{}'.format(os.environ["LOCAL_RANK"])))
    os.environ["COLLIE_PP_RANK"] = "0"
    os.environ["COLLIE_TP_RANK"] = str(parallel_state.get_tensor_model_parallel_rank())
    os.environ["COLLIE_DP_RANK"] = str(parallel_state.get_data_parallel_rank())


def set_seed(config):
    """
    设置随机数种子。
    """
    tensor_parallel.model_parallel_cuda_manual_seed(config.seed)
    set_random_seed(config.seed)

def patch_pipeline_engine(config):
    """
    改写 ``PipelineEngine`` 的 :meth:`train_batch` 和 :meth:`eval_batch`。

    用于适应 **CoLLiE** 的训练和生成过程。
    """
    PipelineEngine.buffer_shape = None
    raw_train_batch = copy.deepcopy(PipelineEngine.train_batch)
    raw_eval_batch = copy.deepcopy(PipelineEngine.eval_batch)
    def train_batch(self, batch):
        # batch tuple, batch_size is micro_batch * accumulate_steps
        if self.buffer_shape is None:
            self.buffer_shape = batch[0].shape
        elif self.buffer_shape != batch[0].shape:
            self.buffer_shape = batch[0].shape
            self.reset_activation_shape()
        batch = _split_batch(batch, self.train_micro_batch_size_per_gpu(),
                             self.gradient_accumulation_steps())
        data_iter = iter(batch)
        return raw_train_batch(self, data_iter)

    def eval_batch(self, batch):
        if self.buffer_shape is None:
            self.buffer_shape = batch[0].shape
        elif self.buffer_shape != batch[0].shape:
            self.buffer_shape = batch[0].shape
            self.reset_activation_shape()
        if self.total_loss is not None:
            total_loss = self.total_loss.detach().clone()
        else:
            total_loss = None
        self.total_loss = None
        batch = _split_batch(batch, config.eval_batch_size,
                             self.gradient_accumulation_steps())
        data_iter = iter(batch)
        logits = raw_eval_batch(self, data_iter, return_logits=False,
                                    compute_loss=False, reduce_output=None)
        # logits: list
        # len(logits) = micro_batch_nums
        # Assume batch first
        if logits is not None:
            assert isinstance(logits, list), type(logits)
            logits = torch.cat(logits, dim=0)
        src_rank = self.grid.stage_to_global(self.num_stages - 1)
        logits = broadcast_tensor(logits, src=src_rank,
                                  group=env.pp_group)
        self.total_loss = total_loss
        return logits

    PipelineEngine.train_batch = train_batch
    PipelineEngine.eval_batch = eval_batch

def patch_deepspeed(config):
    if hasattr(config, "ds_config") \
            and "zero_optimization" in config.ds_config.keys() \
            and "offload_optimizer" in config.ds_config["zero_optimization"].keys() \
            and "pin_memory" in config.ds_config["zero_optimization"]["offload_optimizer"].keys() \
            and not config.ds_config["zero_optimization"]["offload_optimizer"]["pin_memory"]:
        get_accelerator().pin_memory = lambda x: x
    if hasattr(config, "ds_config") \
            and "zero_optimization" in config.ds_config.keys() \
            and "offload_param" in config.ds_config["zero_optimization"].keys() \
            and "pin_memory" in config.ds_config["zero_optimization"]["offload_param"].keys() \
            and not config.ds_config["zero_optimization"]["offload_param"]["pin_memory"]:
        get_accelerator().pin_memory = lambda x: x
    raw_init = copy.deepcopy(DeepSpeedZeroOptimizer.__init__)

    def safe_init(self, *args, **kwargs):
        while True:
            try:
                raw_init(self, *args, **kwargs)
                break
            except RuntimeError as e:
                continue

    DeepSpeedZeroOptimizer.__init__ = safe_init
    raw_initialize_optimizer_states = copy.deepcopy(DeepSpeedZeroOptimizer.initialize_optimizer_states)

    def safe_initialize_optimizer_states(self, *args, **kwargs):
        while True:
            try:
                raw_initialize_optimizer_states(self, *args, **kwargs)
                break
            except RuntimeError as e:
                continue

    DeepSpeedZeroOptimizer.initialize_optimizer_states = safe_initialize_optimizer_states
    patch_pipeline_engine(config)

def patch_megatron():
    parallel_state.get_model_parallel_world_size = lambda: parallel_state.get_tensor_model_parallel_world_size()
    parallel_state.get_model_parallel_rank = lambda: parallel_state.get_tensor_model_parallel_rank()
    parallel_state.get_pipe_parallel_rank = lambda: parallel_state.get_pipeline_model_parallel_rank()

def broadcast_tensor(tensor, dtype=None, src=0, shape=None,
                     ndim=None, group=None):
    """
    从 ``src`` 广播 ``tensor``。

    该函数支持广播 ``tensor`` 的维度和类型。如果 ``ndim`` 和 ``shape`` 为 ``None``
    则会首先广播 ``tensor`` 的维度。

    .. code-block::

        if rank == 0:
            logits = torch.ones(4,2)
        else:
            logits = None

        # 其它 rank 上并不知道 logits 的维度，因此 ndim 和 shape 均为 None
        logits = broadcast_tensor(logits, src=0)

    .. warning::

        请确保 ``ndim``、``shape`` 和 ``dtype`` 参数在所有 rank 上保持一致，
        否则会导致分布式进程卡死。

    :param tensor: 要广播的张量。注意在 ``src`` rank 上必须为一个张量。
    """
    ndim = ndim if shape is None else len(shape)
    if ndim is None:
        if src == env.rank:
            ndim_tensor = torch.tensor(len(tensor.shape), dtype=torch.int).cuda()
        else:
            ndim_tensor = torch.tensor(0, dtype=torch.int).cuda()
        dist.broadcast(ndim_tensor, src, group)
        ndim = ndim_tensor.item()
    if shape is None:
        if src == env.rank:
            shape_tensor = torch.tensor(tensor.shape, dtype=torch.int).cuda()
        else:
            shape_tensor = torch.zeros(ndim, dtype=torch.int).cuda()
        dist.broadcast(shape_tensor, src, group)
        shape = shape_tensor.tolist()
    if dtype is None:
        if src == env.rank:
            dtype_idx = DTYPE_ENUM.index(tensor.dtype)
            dtype_idx_tensor = torch.tensor(dtype_idx, dtype=torch.int).cuda()
        else:
            dtype_idx_tensor = torch.tensor(0, dtype=torch.int).cuda()
        dist.broadcast(dtype_idx_tensor, src, group)
        dtype = DTYPE_ENUM[dtype_idx_tensor.item()]
    if src != env.rank:
        tensor = torch.zeros(shape, dtype=dtype).cuda().to(dtype)
    dist.broadcast(tensor, src, group)
    return tensor

class Env:
    """
    **CoLLiE** 的环境变量，可以从中获取各种并行的 world_size 和 rank。

    调用时直接导入已经实例化好的对象 ``env`` 即可。

    .. code-block::

        from collie.utils import env
        print(env.dp_rank)
    """
    @property
    def seed(self):
        """
        随机数种子
        """
        return int(os.getenv("COLLIE_SEED"))

    @property
    def rank(self):
        """
        Global rank。
        """
        return int(os.getenv("RANK", "0"))

    @property
    def local_rank(self):
        """
        Local rank。
        """
        return int(os.getenv("LOCAL_RANK", "0"))

    @staticmethod
    def barrier(group=None):
        """
        在 ``group`` 上进行同步。
        """
        if dist.is_initialized():
            torch.distributed.barrier(group)

    @property
    def world_size(self):
        """
        分布式训练的 world size。
        """
        return int(os.getenv("WORLD_SIZE", "1"))

    @property
    def pp_rank(self):
        """
        流水线并行的 rank。
        """
        if not dist.is_initialized():
            return 0
        return parallel_state.get_pipeline_model_parallel_rank()

    @property
    def dp_rank(self):
        """
        数据并行的 rank。
        """
        if not dist.is_initialized():
            return 0
        return parallel_state.get_data_parallel_rank()

    @property
    def tp_rank(self):
        """
        张量并行的 rank。
        """
        if not dist.is_initialized():
            return 0
        return parallel_state.get_tensor_model_parallel_rank()

    @property
    def mp_rank(self):
        """
        模型并行的 rank。模型并行与数据并行相对，同时包含了张量并行和模型并行。
        """
        if not dist.is_initialized():
            return 0
        return parallel_state.get_model_parallel_group().rank()

    @property
    def is_pipeline(self):
        """
        判断是否是流水线并行。
        """
        return "COLLIE_PP_PARTS" in os.environ.keys()

    @property
    def pipeline_parts(self):
        """
        返回流水线并行中模型切分的分界点，长度为 ``pp_size + 1``。

        如果不存在流水线并行则返回 ``None``。

        e.g. pp_size 为 2时，返回形如 [0, 13, 25] 的结果。
        """
        if "COLLIE_PP_PARTS" in os.environ.keys():
            parts = json.loads(os.environ["COLLIE_PP_PARTS"])
        else:
            parts = None

        return parts

    @property
    def pipeline_layers_idx(self):
        """
        返回流水线并行中当前 rank 切分的模型索引。

        如果不存在流水线并行返回 ``None``。
        """
        parts = self.pipeline_parts
        if parts is None:
            return None
        else:
            stage = self.pp_rank
            return list(range(parts[stage], parts[stage + 1]))

    @property
    def tp_group(self):
        """
        张量并行的通信组。
        """
        return parallel_state.get_tensor_model_parallel_group()

    @property
    def pp_group(self):
        """
        流水线并行的通信组。
        """
        return parallel_state.get_pipeline_model_parallel_group()

    @property
    def dp_group(self):
        """
        数据并行的通信组。
        """
        return parallel_state.get_data_parallel_group()

    @property
    def dp_size(self):
        """
        数据并行的 world size。
        """
        if not dist.is_initialized():
            return 1
        return parallel_state.get_data_parallel_world_size()

    @property
    def tp_size(self):
        """
        张量并行的 world size。
        """
        if not dist.is_initialized():
            return 1
        return parallel_state.get_tensor_model_parallel_world_size()

    @property
    def pp_size(self):
        """
        流水线并行的 world size。
        """
        if not dist.is_initialized():
            return 1
        return parallel_state.get_pipeline_model_parallel_world_size()

    @property
    def is_last_stage(self):
        """
        是否是流水线的最后一个阶段。
        """
        if not dist.is_initialized():
            return True
        return parallel_state.is_pipeline_last_stage()

    @property
    def is_first_stage(self):
        """
        是否是流水线的第一个阶段。
        """
        if not dist.is_initialized():
            return True
        return parallel_state.is_pipeline_first_stage()

env = Env()

def launch(target: callable,
           devices: str,
           port: int=12701):
    """ 在一台节点上以 torchrun 风格启动多进程
    :param target: 启动的函数
    :param devices: 启动的设备，以逗号分隔
    :param port: 启动的端口
    """
    def _wrapper(environ):
        os.environ.update(environ)
        target()
    processes = []
    for rank in range(len(devices.split(","))):
        environ = copy.deepcopy(os.environ)
        environ["MASTER_ADDR"] = "localhost"
        environ["MASTER_PORT"] = str(port)
        environ["WORLD_SIZE"] = str(len(devices.split(",")))
        environ["RANK"] = str(rank)
        environ["LOCAL_RANK"] = str(rank)
        environ["CUDA_VISIBLE_DEVICES"] = devices
        processes.append(Process(target=_wrapper, args=(environ,)))
    [p.start() for p in processes]
    [p.join() for p in processes]<|MERGE_RESOLUTION|>--- conflicted
+++ resolved
@@ -21,11 +21,7 @@
 
 from collie.utils.utils import _split_batch
 from collie.config import load_config, CollieConfig
-<<<<<<< HEAD
 from collie.log.logger import logger
-=======
-from .peft_utils import patch_peft
->>>>>>> bf41cb7b
 
 __all__ = [
     "env", "setup_distribution", "set_seed", "setup_ds_engine",
