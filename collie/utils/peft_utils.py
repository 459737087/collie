import os
import math

import torch
from types import MethodType
from typing import Optional
from transformers import PreTrainedModel
from peft import TaskType, PeftType, PromptEmbedding, \
    PromptEncoder, PrefixEncoder, PeftModel, PromptTuningInit, \
    PeftModelForCausalLM, PromptLearningConfig
from peft.tuners.prefix_tuning import PrefixEncoder
import warnings


def patch_peft_model():
    def _setup_prompt_encoder(self, adapter_name):
        config = self.peft_config[adapter_name]
        self.prompt_encoder = torch.nn.ModuleDict({})
        self.prompt_tokens = {}
        transformer_backbone = None
        for name, module in self.base_model.named_children():
            for param in module.parameters():
                param.requires_grad = False

        if config.num_transformer_submodules is None:
            config.num_transformer_submodules = 2 if config.task_type == TaskType.SEQ_2_SEQ_LM else 1
        self.word_embeddings = self.base_model.get_input_embedding()[1]
        if config.peft_type == PeftType.PROMPT_TUNING:
            prompt_encoder = PromptEmbedding(config, self.word_embeddings)
        elif config.peft_type == PeftType.P_TUNING:
            prompt_encoder = PromptEncoder(config)
        elif config.peft_type == PeftType.PREFIX_TUNING:
            from collie.module import PipelineModel
            if isinstance(self.base_model, PipelineModel):
                config.num_layers = len([layer for layer in self.base_model.layers if hasattr(layer, "past_key_values")])
            prompt_encoder = PrefixEncoder(config)
        else:
            raise ValueError("Not supported")
        self.prompt_encoder.update(
            torch.nn.ModuleDict({adapter_name: prompt_encoder}))
        self.prompt_tokens[adapter_name] = torch.arange(
            config.num_virtual_tokens * config.num_transformer_submodules
        ).long()
    PeftModel._setup_prompt_encoder = _setup_prompt_encoder

    def innter_forward(
        self,
        input_ids=None,
        attention_mask=None,
        inputs_embeds=None,
        labels=None,
        output_attentions=None,
        output_hidden_states=None,
        return_dict=None,
        **kwargs,
    ):
        peft_config = self.active_peft_config
        if not isinstance(peft_config, PromptLearningConfig):
            return self.base_model(
                input_ids=input_ids,
                attention_mask=attention_mask,
                inputs_embeds=inputs_embeds,
                labels=labels,
                output_attentions=output_attentions,
                output_hidden_states=output_hidden_states,
                return_dict=return_dict,
                **kwargs,
            )
<<<<<<< HEAD
        from .dist_utils import env
=======
>>>>>>> b1b3581f
        batch_size = input_ids.shape[0]
        if attention_mask is not None:
            # concat prompt attention mask
            prefix_attention_mask = torch.ones(batch_size, peft_config.num_virtual_tokens).to(
                self.device).to(attention_mask.dtype)
            attention_mask = torch.cat(
                (prefix_attention_mask, attention_mask), dim=1)
        if kwargs.get("position_ids", None) is not None:
            warnings.warn(
                "Position ids are not supported for parameter efficient tuning. Ignoring position ids.")
            kwargs["position_ids"] = None
        if kwargs.get("token_type_ids", None) is not None:
            warnings.warn(
                "Token type ids are not supported for parameter efficient tuning. Ignoring token type ids")
            kwargs["token_type_ids"] = None
        kwargs.update(
            {
                "attention_mask": attention_mask,
                "labels": labels,
                "output_attentions": output_attentions,
                "output_hidden_states": output_hidden_states,
                "return_dict": return_dict,
            }
        )
        from .dist_utils import env
        if peft_config.peft_type == PeftType.PREFIX_TUNING:
            past_key_values = self.get_prompt(batch_size)
            return self.base_model(input_ids=input_ids, past_key_values=past_key_values, **kwargs)
        elif env.pp_rank == 0:
            if inputs_embeds is None:
                inputs_embeds = self.word_embeddings(input_ids)
            # concat prompt labels
            if labels is not None:
                prefix_labels = torch.full(
                    (batch_size, peft_config.num_virtual_tokens), -100).to(self.device)
                kwargs["labels"] = torch.cat(
                    (prefix_labels, labels), dim=1)
            prompts = self.get_prompt(batch_size=batch_size)
            prompts = prompts.to(inputs_embeds.dtype)
            inputs_embeds = torch.cat((prompts, inputs_embeds), dim=1)
            return self.base_model(inputs_embeds=inputs_embeds, **kwargs)
        else:
            return self.base_model(input_ids=input_ids, **kwargs)
        
    def outter_forward(self, *args, **kwargs):
        from collie.module import PipelineModel
        if isinstance(self.get_base_model(), PipelineModel) and getattr(self.get_base_model(), "inner_forward"):
            return self.get_base_model()(*args, **kwargs)
        else:
            return innter_forward(self, *args, **kwargs)
    PeftModelForCausalLM.forward = outter_forward
    
    def prepare_inputs_for_generation(self, *args, **kwargs):
        peft_config = self.active_peft_config
        model_kwargs = self.base_model_prepare_inputs_for_generation(*args, **kwargs)
        if isinstance(peft_config, PromptLearningConfig):
            if peft_config.peft_type == PeftType.PREFIX_TUNING:
                prefix_attention_mask = torch.ones(
                    model_kwargs["input_ids"].shape[0], peft_config.num_virtual_tokens
                ).to(model_kwargs["input_ids"].device)
                model_kwargs["attention_mask"] = torch.cat(
                    (prefix_attention_mask, model_kwargs["attention_mask"]), dim=1
                )

            if model_kwargs.get("past_key_values", None) is None and kwargs.get("past_key_values", None) is None and peft_config.peft_type == PeftType.PREFIX_TUNING:
                past_key_values = self.get_prompt(batch_size=model_kwargs["input_ids"].shape[0])

                if self.base_model_torch_dtype is not None:
                    # handle the case for Bloom where it outputs tuple of tuples
                    if isinstance(past_key_values[0], tuple):
                        past_key_values = tuple(
                            tuple(
                                past_key_value.to(self.base_model_torch_dtype)
                                for past_key_value in past_key_value_tuple
                            )
                            for past_key_value_tuple in past_key_values
                        )
                    else:
                        past_key_values = tuple(
                            past_key_value.to(self.base_model_torch_dtype) for past_key_value in past_key_values
                        )

                model_kwargs["past_key_values"] = past_key_values
            else:
                if model_kwargs.get("past_key_values", None) is None \
                    and kwargs.get("past_key_values", None) is None \
                        and self.word_embeddings is not None:
                    inputs_embeds = self.word_embeddings(model_kwargs["input_ids"])
                    prompts = self.get_prompt(batch_size=model_kwargs["input_ids"].shape[0])
                    prompts = prompts.to(inputs_embeds.dtype)
                    model_kwargs["inputs_embeds"] = torch.cat((prompts, inputs_embeds), dim=1)
                    model_kwargs["input_ids"] = None
                    
        return model_kwargs
    PeftModelForCausalLM.prepare_inputs_for_generation = prepare_inputs_for_generation
    
def patch_prompt_tuning():
    def __init__(self, config, word_embeddings):
        super(PromptEmbedding, self).__init__()

        total_virtual_tokens = config.num_virtual_tokens * \
            config.num_transformer_submodules
        self.embedding = torch.nn.Embedding(
            total_virtual_tokens, config.token_dim)
        if config.prompt_tuning_init == PromptTuningInit.TEXT:
            from transformers import AutoTokenizer
            from transformers import LlamaTokenizer
            try:
                tokenizer = AutoTokenizer.from_pretrained(
                    config.tokenizer_name_or_path)
            except:
                tokenizer = LlamaTokenizer.from_pretrained(
                    config.tokenizer_name_or_path)
            init_text = config.prompt_tuning_init_text
            init_token_ids = tokenizer(init_text)["input_ids"]
            # Trim or iterate until num_text_tokens matches total_virtual_tokens
            num_text_tokens = len(init_token_ids)
            if num_text_tokens > total_virtual_tokens:
                init_token_ids = init_token_ids[:total_virtual_tokens]
            elif num_text_tokens < total_virtual_tokens:
                num_reps = math.ceil(total_virtual_tokens / num_text_tokens)
                init_token_ids = init_token_ids * num_reps
            init_token_ids = init_token_ids[:total_virtual_tokens]

            if word_embeddings is not None:
                word_embeddings.cuda()  # patched here
                input_ids = torch.LongTensor(
                    init_token_ids).unsqueeze(0).cuda()
                input_ids = torch.flatten(input_ids, start_dim=1)
                word_embedding_weights = word_embeddings(
                    input_ids).detach().clone()  # patched here
                word_embedding_weights = word_embedding_weights.to(
                    torch.float32)
                word_embedding_weights = word_embedding_weights.view(
                    word_embedding_weights.shape[1:])
                self.embedding.weight = torch.nn.Parameter(
                    word_embedding_weights)

    PromptEmbedding.__init__ = __init__


def patch_peft():
    """
        改写 ``peft`` 的 `PeftModel` 和 `PromptEmbedding`。

        用于适应 **CoLLiE** 的训练和过程。
    """
    patch_peft_model()
    patch_prompt_tuning()<|MERGE_RESOLUTION|>--- conflicted
+++ resolved
@@ -66,10 +66,6 @@
                 return_dict=return_dict,
                 **kwargs,
             )
-<<<<<<< HEAD
-        from .dist_utils import env
-=======
->>>>>>> b1b3581f
         batch_size = input_ids.shape[0]
         if attention_mask is not None:
             # concat prompt attention mask
