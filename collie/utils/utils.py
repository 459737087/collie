--- conflicted
+++ resolved
@@ -154,12 +154,7 @@
     inputs = batch[0]
     labels = batch[1]
     if isinstance(labels, Sequence):
-<<<<<<< HEAD
         labels_split = [torch.split(label, micro_batch_size) for label in labels]
-=======
-        labels_split = (torch.split(label, micro_batch_size) for label in labels)
-        print(labels[0].shape)
->>>>>>> 98230cf7
         labels_split = list(zip(*labels_split))
     else:
         labels_split = torch.split(labels, micro_batch_size)
